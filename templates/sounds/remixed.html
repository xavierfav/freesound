--- conflicted
+++ resolved
@@ -4,7 +4,7 @@
 {% load paginator %}
 
 {% block head %}
-<<<<<<< HEAD
+
     {{ block.super }}
     <script type="text/javascript" src="{{media_url}}js/protovis-r3.2.js"></script>
     <script type="text/javascript" src="{{media_url}}js/jquery-ui-1.8.11.custom.min.js"></script>
@@ -51,11 +51,14 @@
     }
     function calculateEccentricity(length, height) {
         var eccentricity = 0.15;
+        // for length < 3 use fixed eccentricity
         if (length > 3) {
-            var a = (length-2) * 120;
+            var a = 600 - (552 / length);
+            // console.debug(a)
             var b = height;
             eccentricity = (1 - b/a) * (1 - b/a);
         }
+        // console.debug(eccentricity);
         return eccentricity;
     }
     function playPreview(d) {
@@ -67,98 +70,30 @@
     function stopPreview(d) {
         $("#jquery_jplayer_1").jPlayer("stop");
     }
+    // N.B. Not used at the moment since there is some error
+    //		offsetting the y progressively higher...
+    /*
+    function findArrowPos(src_x, trg_x, ecc) {
+        var a = (trg_x - src_x) / 2;
+        var x = a - 1.5;
+        var b = a - a*Math.sqrt(ecc);
+        var y = Math.sqrt( Math.abs( (b*b) - ( (x*x)*(b*b) / (a*a)) ) );
+
+        console.debug(a);
+        console.debug(b);
+        console.debug(x);
+        console.debug(y);
+
+        return y/2;
+    }
+    function findAngle(xArrow, yArrow, xTarget, yTarget) {
+        // console.debug("xArrow: " + xArrow + "    xTarget: " + xTarget);
+        var angle = Math.atan2( (yTarget - yArrow), (xTarget - xArrow) ) - Math.PI/2;
+        // console.debug(angle);
+        return angle;
+    }
+    */
     </script>
-=======
-	{{ block.super }}
-	<script type="text/javascript" src="{{media_url}}js/protovis-r3.2.js"></script>
-	<script type="text/javascript" src="{{media_url}}js/jquery-ui-1.8.11.custom.min.js"></script>
-	<script type="text/javascript" src="{{media_url}}js/jquery.jplayer.min.js"></script>
-	
-	<style type="text/css">
-		.fig {
-		  height: 320px;
-		  margin-bottom: 10px;
-		}
-	</style>
-	<script type="text/javascript">
-	 $(document).ready(function(){
-	      $("#jquery_jplayer_1").jPlayer({
-	        ready: function() {
-	          
-	        },
-	        swfPath: "{{media_url}}swf",
-	        supplied: "mp3, ogg"
-	      });
-	    });
-
-		      
-	/* ======== helper functions ========= */
-	function connections(d, p) {
-		if (p.sourceNode.active == true) {
-			$("#"+p.targetNode.id+"").animate({backgroundColor: "#DBDBDB"});			
-			$("#"+p.sourceNode.id+"").animate({backgroundColor: "#F1D9FF"});
-			return "orange";
-		} else if (p.targetNode.active == true) {	
-			$("#"+p.targetNode.id+"").animate({backgroundColor: "#F1D9FF"});
-			$("#"+p.sourceNode.id+"").animate({backgroundColor: "#DBDBDB"});
-			return "orange";
-		} else
-			return "#c7c7c7";
-	}
-	function goToSound(soundId, username) {
-		window.location.href = "/people/"+username+"/sounds/"+soundId;
-	}
-	function clearBackgrounds(dataset) {
-		for (var i=0; i<dataset.nodes.length; i++) {
-			$("#"+dataset.nodes[i].id+"").animate({backgroundColor: "#ffffff"});
-		}
-	}
-	function calculateEccentricity(length, height) {
-		var eccentricity = 0.15;
-		// for length < 3 use fixed eccentricity
-	    if (length > 3) {
-	    	var a = 600 - (552 / length);
-	    	// console.debug(a)
-	        var b = height;
-	        eccentricity = (1 - b/a) * (1 - b/a);
-	    }
-	    // console.debug(eccentricity);
-	    return eccentricity;
-	}
-	function playPreview(d) {
-		 $("#jquery_jplayer_1").jPlayer("setMedia", {
-	            mp3: "http://tabasco.upf.edu" + d.sound_url_mp3,
-	            oga: "http://tabasco.upd.edu" + d.sound_url_ogg
-         }).jPlayer("play");
-	}
-	function stopPreview(d) {
-		$("#jquery_jplayer_1").jPlayer("stop");
-	}
-	// N.B. Not used at the moment since there is some error
-	//		offsetting the y progressively higher...
-	/*
-	function findArrowPos(src_x, trg_x, ecc) {
-		var a = (trg_x - src_x) / 2;
-		var x = a - 1.5; 
-		var b = a - a*Math.sqrt(ecc);
-		var y = Math.sqrt( Math.abs( (b*b) - ( (x*x)*(b*b) / (a*a)) ) );
-
-		console.debug(a);
-		console.debug(b);
-		console.debug(x);
-		console.debug(y);
-
-		return y/2;
-	}
-	function findAngle(xArrow, yArrow, xTarget, yTarget) {
-		// console.debug("xArrow: " + xArrow + "    xTarget: " + xTarget);
-		var angle = Math.atan2( (yTarget - yArrow), (xTarget - xArrow) ) - Math.PI/2;
-		// console.debug(angle);
-		return angle;
-	}
-	*/
-	</script>
->>>>>>> 0d9a28b3
 {% endblock head %}
 
 {% block title %}Remixes browse{% endblock title %}
@@ -206,23 +141,18 @@
     .links(data{{ forloop.counter }}.links);
 
 arc.link.add(pv.Line)
-<<<<<<< HEAD
            .strokeStyle(function(d, p)  connections(d,p))
-        .eccentricity(function(d,p) calculateEccentricity(data{{ forloop.counter }}.length, 300));
-=======
-   		.strokeStyle(function(d, p)  connections(d,p))
-		.eccentricity(eccentricity{{ forloop.counter }})
-		.add(pv.Dot)
-		.shape("triangle")
-		.data(function(l) [{
-	   						x: l.targetNode.x - 1.5,
-	   						y: l.targetNode.y - 2
-		          		}])
-		.angle(function(d,p) Math.atan2(2, 1.5) - Math.PI/2)
+        .eccentricity(eccentricity{{ forloop.counter }})
+        .add(pv.Dot)
+        .shape("triangle")
+        .data(function(l) [{
+                               x: l.targetNode.x - 1.5,
+                               y: l.targetNode.y - 2
+                          }])
+        .angle(function(d,p) Math.atan2(2, 1.5) - Math.PI/2)
         .shape("triangle")
         .fillStyle("#c7c7c7")
         .size(6);
->>>>>>> 0d9a28b3
 
 arc.node.add(pv.Image)
     .url(function(d) "http://tabasco.upf.edu" + d.waveform_url)
