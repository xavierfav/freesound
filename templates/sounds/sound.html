--- conflicted
+++ resolved
@@ -112,12 +112,9 @@
     <div id="download">
     {% if request.user.is_authenticated %}
         <a href="{% url sound-download sound.user.username sound.id %}{{ sound.friendly_filename }}" onclick="_gaq.push(['_trackEvent', 'Sound', 'Download', 'sound_id:{{ sound.id }}']);" id="download_button" title="download sound"></a>
-<<<<<<< HEAD
-=======
     {% else %}
         <a href="{% url sound-download sound.user.username sound.id %}{{ sound.friendly_filename }}" id="download_login_button" title="download sound"></a>
     {% endif %}
->>>>>>> 7c965a5d
         <div id="download_text"><a href="{% url sound-downloaders sound.user.username sound.id %}">Downloaded<br /><b>{{sound.num_downloads}}</b> times</a></div>
     </div>
 
