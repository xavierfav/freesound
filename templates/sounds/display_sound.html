--- conflicted
+++ resolved
@@ -30,20 +30,14 @@
                 <p class="description">{{sound.description|striptags|safe|truncatewords:20}}</p>
             </div><!-- .sound_description -->
             <div class="sound_tags">
-<<<<<<< HEAD
-=======
 
->>>>>>> 7c965a5d
                 <ul class="tags">
                     {% for tag_link in sound_tags %}
                         <li><a href="{% url tags tag_link.tag.name %}">{{tag_link.tag.name}}</a></li>
                     {% endfor %}
                 </ul>
                 <br style="clear: both;"/>
-<<<<<<< HEAD
-=======
 
->>>>>>> 7c965a5d
             </div><!-- .sound_tags -->
             {% if sound.processing_state != 'OK' %}
                 <p>N.B. This sound has not been processed ({{sound.processing_state}}).
