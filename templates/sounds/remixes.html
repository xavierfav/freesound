{% extends "sounds/_section.html" %}

{% block head %}
    {{ block.super }}
    <script type="text/javascript" src="{{media_url}}js/protovis-r3.2.js"></script>
    <script type="text/javascript" src="{{media_url}}js/jquery-ui-1.8.11.custom.min.js"></script>
    <style type="text/css">
        #fig {
          overflow: auto;
          position: relative;
          float: left;
          width: 220px;
          margin-right: 10px;
        }
        .details {
            position: relative;
            float: left;
            width: 540px;
            margin-top: 30px;
        }
        .center {
            overflow: auto;
            position: relative;
            float: left;
            width: 220px;
        }
    </style>
{% endblock head %}

{% load display_sound %}

{% block title %}Remix Group {{ group_sound.original_filename }}{% endblock title %}

{% block section_content %}
<h1>Remix Group <em>{{ group_sound.original_filename }}</em></h1>


<p>TODO: info here about group (contributers, number of sounds)

<div class="remixes">
<div id="center">
    <div id="fig">
        <script type="text/javascript+protovis">
// Graph DATA
var data = {{ data|safe }};

/* ======== PROTOVIS STUFF-START ======== */
var vis = new pv.Panel()
<<<<<<< HEAD
                .def("i", -1)
                .width(205)
                .height(data.length * 160)
                .bottom(0)
                .top(0)
                .right(15);
=======
				.def("i", -1)
    			.width(205)
// data.length * 102
    			.height($('.details').height())
				.bottom(0)
				.top(25)
				.right(15);
>>>>>>> 9cf1b917

var arc = vis.add(pv.Layout.Arc)
    .nodes(data.nodes)
    .links(data.links)
    .orient("right");

arc.link.add(pv.Line)
           .strokeStyle(function(d, p)  connections(d,p))
        .eccentricity(data.eccentricity);

arc.node.add(pv.Dot)
    .shape("triangle")
    .angle(0.523598776)
    .size(function(d) d.linkDegree + 4)
    .fillStyle(function(d) vis.i() == this.index ? "#F1D9FF" : "#DBDBDB")
    .strokeStyle(function() this.fillStyle().darker())
    .radius(function() vis.i() == this.index ? 10 : 5)
    .event("mouseover", function(d) (d.active = true, arc, vis.i(this.index)))
    .event("mouseout", function(d) (clearBackgrounds(), d.active = false, arc, vis.i(-1)))
    .event("click", function(d) goToSound(d.id,d.username));

vis.render();
/* ======== PROTOVIS STUFF-END ======== */

/* ======== helper functions ========= */
function connections(d, p) {
    if (p.sourceNode.active == true) {
        $("#"+p.targetNode.id+"").animate({backgroundColor: "#DBDBDB"});
        $("#"+p.sourceNode.id+"").animate({backgroundColor: "#F1D9FF"});
        return "orange";
    } else if (p.targetNode.active == true) {
        $("#"+p.targetNode.id+"").animate({backgroundColor: "#F1D9FF"});
        $("#"+p.sourceNode.id+"").animate({backgroundColor: "#DBDBDB"});
        return "orange";
    } else
        return "#c7c7c7";
}
function goToSound(soundId, username) {
    window.location.href = "/people/"+username+"/sounds/"+soundId+"/remixes";
}
function clearBackgrounds() {
    for (var i=0; i<data.nodes.length; i++) {
        $("#"+data.nodes[i].id+"").animate({backgroundColor: "#ffffff"});
    }
}
        </script>
      </div>
</div>


<div class="details">
{% for sound in sounds %}
    {% display_sound sound %}
{% endfor %}
</div>
</div>

{% endblock %}<|MERGE_RESOLUTION|>--- conflicted
+++ resolved
@@ -46,22 +46,13 @@
 
 /* ======== PROTOVIS STUFF-START ======== */
 var vis = new pv.Panel()
-<<<<<<< HEAD
                 .def("i", -1)
                 .width(205)
-                .height(data.length * 160)
+// data.length * 102
+                .height($('.details').height())
                 .bottom(0)
-                .top(0)
+                .top(25)
                 .right(15);
-=======
-				.def("i", -1)
-    			.width(205)
-// data.length * 102
-    			.height($('.details').height())
-				.bottom(0)
-				.top(25)
-				.right(15);
->>>>>>> 9cf1b917
 
 var arc = vis.add(pv.Layout.Arc)
     .nodes(data.nodes)
