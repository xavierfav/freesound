--- conflicted
+++ resolved
@@ -12,15 +12,9 @@
         <meta http-equiv="Content-type" content="text/html; charset=utf-8" />
         <meta name="description" content="Freesound: collaborative database of creative-commons licensed sound for musicians and sound lovers. Have you freed your sound today?" />
         <meta name="keywords" content="free, sound" />
-<<<<<<< HEAD
-            <link rel="stylesheet" type="text/css" href="{{media_url}}css/all.css?v={{ last_restart_date }}" />
-            <!--[if IE 6]><link rel="stylesheet" type="text/css" href="{{media_url}}css/ie6.css?v={{ last_restart_date }}" /><![endif]-->
-        <link rel="shortcut icon" href="{{media_url}}images/favicon.ico" />
-=======
         <link rel="stylesheet" type="text/css" href="{{media_url}}css/all.css?v={{ last_restart_date }}" />
         <!--[if IE 6]><link rel="stylesheet" type="text/css" href="{{media_url}}css/ie6.css?v={{ last_restart_date }}" /><![endif]-->
         <link rel="icon" href="/favicon.ico" />
->>>>>>> 50557ad4
         <title>Freesound.org - {% block title %}{% endblock %}</title>
         <script src="{{media_url}}js/jquery-1.5.2.min.js" type="text/javascript"></script>
         <script src="{{media_url}}js/jquery-ui-1.8.11.custom.min.js" type="text/javascript"></script>
