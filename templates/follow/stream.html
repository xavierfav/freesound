{% extends "base.html" %}

{% load display_sound %}

{% block title %}Stream{% endblock title %}

{% block content %}

    <script type="text/javascript">
        $(function () {

            $('select option[value="{{ select_value }}"]').attr("selected", true);

            if ('{{ select_value }}' != "specific_dates") {
                $("#date_pickers").hide();
                $("#date_submit").css("margin-left", "0");
            }
            else {
                $("#date_to").val('{{ date_to }}');
                $("#date_from").val('{{ date_from }}');
            }


            $("#time_lapse").change(function() {
                select_value = $("#time_lapse option:selected").val();
                if (select_value == "specific_dates") {
                    $("#date_pickers").show();
                }
                else {
                    $("#date_pickers").hide();
                }
            });

            $("#date_from").datepicker({
                showOn: "button",
                buttonImage: "/media/images/calendar.gif",
                // buttonImage: "{{ MEDIA_URL }}images/calendar.gif",
                buttonImageOnly: true,
                defaultDate: "-1w",
                dateFormat: "yy-mm-dd",
                changeYear: true,
                minDate: new Date(2005, 1 - 1, 1),
                maxDate: 0, // for today
                // changeMonth: true,
                onClose: function(selectedDate) {
                    $("#date_to").datepicker("option", "minDate", selectedDate);
                }
            });

            $("#date_to").datepicker({
                showOn: "button",
                buttonImage: "/media/images/calendar.gif",
                buttonImageOnly: true,
                dateFormat: "yy-mm-dd",
                // changeMonth: true,
                changeYear: true,
                maxDate: 0, // for today
                onClose: function(selectedDate) {
                    $("#date_from").datepicker("option", "maxDate", selectedDate);
                }
            });

        });
    </script>

    <h1>Stream</h1>

    <form action="." method="post">
        {% csrf_token %}
        <span id="stream_period">Select time period:</span>
        <select id="time_lapse" name="time_lapse">
            {% for key, value in SELECT_OPTIONS.items %}
                <option value="{{ key}}">{{ value }}</option>
            {% endfor %}

        </select>

        <div id="date_pickers">
            <label id="lbl_date_from" for="date_from">From:</label>
            <input id="date_from" name="date_from" type="text" placeholder="yyyy-mm-dd"/>
            <label id="lbl_date_to" for="date_to">To:</label>
            <input id="date_to" name="date_to" type="text" placeholder="yyyy-mm-dd"/>
        </div>

        {% comment %}<input type="submit" id="date_submit" style="margin-left:20px" value="Go!"/>{% endcomment %}
        <input type="submit" id="date_submit" value="Go!"/>
    </form>

{% comment %}
    {% if all_users %}

        <div id="stream_users" class="stream_box">

            <h3>Users</h3>

        {% for user, new_sounds_count in all_users %}
            <div class="active_user">
                <div class="active_user_info">
                    <a href="#{{ user.username }}"><img src="{{user.profile.locations.avatar.M.url}}" alt="avatar" /></a>

                    <div class="post_author">{{user.username}}</div>

                    <div class="people_user_info">
                        {{ new_sounds_count }} new sound{{ new_sounds_count|pluralize }}
                    </div>
                </div>
            <br class="clear" />
            </div>

        {% endfor %}
        </div>
        <br class="clear" />

    {% endif %}

    {% if all_tags %}

        <div id="stream_tags" class="stream_box">
            <h3>Tags</h3>

            {% for tags, new_sounds_count in all_tags %}
                <div class="active_user">
                    <div id="following_tags">
                        <div class="tag_group">
                            <ul class="tags" id="following_tags">
                                {% for tag in tags %}
                                    <li><a href="#{{ tags|join:"/" }}">{{ tag }}</a></li>
                                {% endfor %}
                            </ul>
                        </div>
                    </div>
                    <div class="people_user_info">{{ new_sounds_count }} new sound{{ new_sounds_count|pluralize }}</div>
                </div>
            {% endfor %}

            <br class="clear"/>

    {% endif %}
{% endcomment %}

    <div class="stream_box">

        <a id="new_sounds_users"></a>

        <h3>Sounds by users you follow</h3>
        {% if users_sounds %}
            <a class="link-to-section" href="#new_sounds_tags">Go to sounds by tags you follow</a>
        {% endif %}

        {% if not users_sounds %}

            <div class="stream-left">
                <p>No updates...</p>
            </div>

        {% else %}

            {% for user, sound_objs, more_url_params, more_count, new_count in users_sounds %}

                <div class="stream-left">
                    {% for sound_obj in sound_objs %}
                        {% display_sound sound_obj.id %}
                    {% endfor %}
                    {% if more_count > 0 %}
<<<<<<< HEAD
                       <p><a href='{% url sounds-search %}?f={{ more_url_params.0 }}&s={{ more_url_params.1 }}'>See all results ({{ more_count }} more)</a></p>
=======
                       <p><img src="{{media_url}}images/plus.png" alt="">&nbsp;<a href="{% url sounds-search %}{{ more_url }}">See all results ({{ more_count }} more)</a></p>
>>>>>>> 877ec320
                    {% endif %}
                </div>

                <div class="stream-right">
                    <a id="{{ user.0 }}" ></a>
                    {% include "accounts/active_user.html" %}
                    {% comment %}<a href="#" class="link-top">Go to Top</a>{% endcomment %}
                </div>

            {% endfor %}
        {% endif %}
        <br class="clear"/>
    </div>

    <div class="stream_box">
        <a id="new_sounds_tags"></a>
        <h3>Sounds by tags you follow</h3>

        {% if users_sounds %}
            <a class="link-to-section" href="#new_sounds_users">Go to sounds by users you follow</a>
        {% endif %}

        {% if not tags_sounds %}

            <div class="stream-left">
                <p>No updates...</p>
            </div>

        {% else %}

            {% for tags, sound_objs, more_url_params, more_count, new_count in tags_sounds %}

                <div class="stream-left">
                    {% for sound_obj in sound_objs %}
                        {% display_sound sound_obj.id %}
                    {% endfor %}
                    {% if more_count > 0 %}
<<<<<<< HEAD
                        <p><a href='{% url sounds-search %}?f={{ more_url_params.0 }}&s={{ more_url_params.1 }}'>See all results ({{ more_count }} more)</a></p>
=======
                       <p><img src="{{media_url}}images/plus.png" alt="">&nbsp;<a href="{% url sounds-search %}{{ more_url }}">See all results ({{ more_count }} more)</a></p>
>>>>>>> 877ec320
                    {% endif %}
                </div>

                <div class="stream-right" id="following_tags">
                    <a id="{{ tags|join:"/" }}"></a>
                    <div class="tag_group" onclick="location.href='{% url tags tags|join:"/" %}'">
                        <ul class="tags" id="following_tags">
                            {% for tag in tags %}
                                <li><a>{{ tag }}</a></li>
                            {% endfor %}
                        </ul>
                    </div>

                </div>

            {% endfor %}

        {% endif %}
        <br class="clear"/>
    </div>

{% endblock %}<|MERGE_RESOLUTION|>--- conflicted
+++ resolved
@@ -162,11 +162,7 @@
                         {% display_sound sound_obj.id %}
                     {% endfor %}
                     {% if more_count > 0 %}
-<<<<<<< HEAD
-                       <p><a href='{% url sounds-search %}?f={{ more_url_params.0 }}&s={{ more_url_params.1 }}'>See all results ({{ more_count }} more)</a></p>
-=======
-                       <p><img src="{{media_url}}images/plus.png" alt="">&nbsp;<a href="{% url sounds-search %}{{ more_url }}">See all results ({{ more_count }} more)</a></p>
->>>>>>> 877ec320
+                       <p><img src="{{media_url}}images/plus.png" alt="">&nbsp;<a href='{% url sounds-search %}?f={{ more_url_params.0 }}&s={{ more_url_params.1 }}'>See all results ({{ more_count }} more)</a></p>
                     {% endif %}
                 </div>
 
@@ -204,11 +200,7 @@
                         {% display_sound sound_obj.id %}
                     {% endfor %}
                     {% if more_count > 0 %}
-<<<<<<< HEAD
-                        <p><a href='{% url sounds-search %}?f={{ more_url_params.0 }}&s={{ more_url_params.1 }}'>See all results ({{ more_count }} more)</a></p>
-=======
-                       <p><img src="{{media_url}}images/plus.png" alt="">&nbsp;<a href="{% url sounds-search %}{{ more_url }}">See all results ({{ more_count }} more)</a></p>
->>>>>>> 877ec320
+                       <p><img src="{{media_url}}images/plus.png" alt="">&nbsp;<a href='{% url sounds-search %}?f={{ more_url_params.0 }}&s={{ more_url_params.1 }}'>See all results ({{ more_count }} more)</a></p>
                     {% endif %}
                 </div>
 
