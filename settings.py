--- conflicted
+++ resolved
@@ -192,11 +192,7 @@
 if DEBUG and DISPLAY_DEBUG_TOOLBAR:
     MIDDLEWARE_CLASSES += ('debug_toolbar.middleware.DebugToolbarMiddleware',)
     INSTALLED_APPS += ('debug_toolbar',)
-<<<<<<< HEAD
-    INTERNAL_IPS += ('127.0.0.1', 'localhost')
-=======
     INTERNAL_IPS +=('127.0.0.1', 'localhost')
->>>>>>> f0c6fdaf
 
     DEBUG_TOOLBAR_PANELS = (
         'debug_toolbar.panels.version.VersionDebugPanel',
