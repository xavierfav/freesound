# -*- coding: utf-8 -*-

#
# Freesound is (c) MUSIC TECHNOLOGY GROUP, UNIVERSITAT POMPEU FABRA
#
# Freesound is free software: you can redistribute it and/or modify
# it under the terms of the GNU Affero General Public License as
# published by the Free Software Foundation, either version 3 of the
# License, or (at your option) any later version.
#
# Freesound is distributed in the hope that it will be useful,
# but WITHOUT ANY WARRANTY; without even the implied warranty of
# MERCHANTABILITY or FITNESS FOR A PARTICULAR PURPOSE.  See the
# GNU Affero General Public License for more details.
#
# You should have received a copy of the GNU Affero General Public License
# along with this program.  If not, see <http://www.gnu.org/licenses/>.
#
# Authors:
#     See AUTHORS file.
#

from django.conf.urls import url, include
from django.contrib.auth.views import LoginView
import messages.views as messages
import accounts.views as accounts
from accounts.forms import FsAuthenticationForm
import bookmarks.views as bookmarks
import follow.views as follow
import apiv2.views as api

urlpatterns = [
<<<<<<< HEAD
    url(r'^login/$', accounts.login, {'template_name': 'registration/login.html',
                                       'authentication_form': FsAuthenticationForm}, name="accounts-login"),
    url(r'^cleanup/$', accounts.multi_email_cleanup, name="accounts-multi-email-cleanup"),
=======
    url(r'^login/$', LoginView.as_view(template_name='registration/login.html',
                                       authentication_form=FsAuthenticationForm), name="accounts-login"),
>>>>>>> b34e8d5a
    url('^', include('django.contrib.auth.urls')),  # Include logout and reset email urls
    url(r'^register/$', accounts.registration, name="accounts-register"),
    url(r'^reactivate/$', accounts.resend_activation, name="accounts-resend-activation"),
    url(r'^username/$', accounts.username_reminder, name="accounts-username-reminder"),
    url(r'^activate/(?P<username>[^\/]+)/(?P<uid_hash>[^\/]+)/.*$', accounts.activate_user, name="accounts-activate"),
    url(r'^resetemail/$', accounts.email_reset, name="accounts-email-reset"),
    url(r'^resetemail/sent/$', accounts.email_reset_done),
    url(r'^resetemail/complete/(?P<uidb36>[0-9A-Za-z]+)-(?P<token>.+)/$', accounts.email_reset_complete),
    url(r'^bulklicensechange/$', accounts.bulk_license_change, name="bulk-license-change"),
    url(r'^tosacceptance/$', accounts.tos_acceptance, name="tos-acceptance"),
    url(r'^check_username/$', accounts.check_username, name="check_username"),

    url(r'^$', accounts.home, name="accounts-home"),
    url(r'^edit/$', accounts.edit, name="accounts-edit"),
    url(r'^email-settings/$', accounts.edit_email_settings, name="accounts-email-settings"),
    url(r'^delete/$', accounts.delete, name="accounts-delete"),
    url(r'^pending/$', accounts.pending, name="accounts-pending"),
    url(r'^attribution/$', accounts.attribution, name="accounts-attribution"),
    url(r'^stream/$', follow.stream, name='stream'),

    url(r'^upload/$', accounts.upload, name="accounts-upload", kwargs=dict(no_flash=True)),
    url(r'^upload/html/$', accounts.upload, name="accounts-upload-html", kwargs=dict(no_flash=True)),
    url(r'^upload/flash/$', accounts.upload, name="accounts-upload-flash"),
    url(r'^upload/file/$', accounts.upload_file, name="accounts-upload-file"),


    url(r'^describe/$', accounts.describe, name="accounts-describe"),
    url(r'^describe/license/$', accounts.describe_license, name="accounts-describe-license"),
    url(r'^describe/pack/', accounts.describe_pack, name="accounts-describe-pack"),
    url(r'^describe/sounds/', accounts.describe_sounds, name="accounts-describe-sounds"),

    url(r'^bookmarks/add/(?P<sound_id>\d+)/$', bookmarks.add_bookmark, name="add-bookmark"),
    url(r'^bookmarks/get_form_for_sound/(?P<sound_id>\d+)/$', bookmarks.get_form_for_sound, name="bookmarks-add-form-for-sound"),
    url(r'^bookmarks/category/(?P<category_id>\d+)/delete/$', bookmarks.delete_bookmark_category, name="delete-bookmark-category"),    
    url(r'^bookmarks/(?P<bookmark_id>\d+)/delete/$', bookmarks.delete_bookmark, name="delete-bookmark"),

    url(r'^messages/$', messages.inbox, name='messages'),
    url(r'^messages/sent/$', messages.sent_messages, name='messages-sent'),
    url(r'^messages/archived/$', messages.archived_messages, name='messages-archived'),
    url(r'^messages/changestate/$', messages.messages_change_state, name='messages-change-state'),
    url(r'^messages/(?P<message_id>\d+)/$', messages.message, name='message'),
    url(r'^messages/(?P<message_id>\d+)/reply/$', messages.new_message, name='message-reply', kwargs=dict(username=None)),
    url(r'^messages/new/$', messages.new_message, name='messages-new'),
    url(r'^messages/new/(?P<username>[^//]+)/$', messages.new_message, name='messages-new', kwargs=dict(message_id=None)),
    url(r'^messages/new/username_lookup$', messages.username_lookup, name='messages-username_lookup'),

    url(r'^app_permissions/$', api.granted_permissions, name='access-tokens'),
    url(r'^app_permissions/revoke_permission/(?P<client_id>[^//]+)/$', api.revoke_permission, name='revoke-permission'),
    url(r'^app_permissions/permission_granted/$', api.permission_granted, name='permission-granted'),
]
<|MERGE_RESOLUTION|>--- conflicted
+++ resolved
@@ -21,7 +21,6 @@
 #
 
 from django.conf.urls import url, include
-from django.contrib.auth.views import LoginView
 import messages.views as messages
 import accounts.views as accounts
 from accounts.forms import FsAuthenticationForm
@@ -30,14 +29,9 @@
 import apiv2.views as api
 
 urlpatterns = [
-<<<<<<< HEAD
     url(r'^login/$', accounts.login, {'template_name': 'registration/login.html',
                                        'authentication_form': FsAuthenticationForm}, name="accounts-login"),
     url(r'^cleanup/$', accounts.multi_email_cleanup, name="accounts-multi-email-cleanup"),
-=======
-    url(r'^login/$', LoginView.as_view(template_name='registration/login.html',
-                                       authentication_form=FsAuthenticationForm), name="accounts-login"),
->>>>>>> b34e8d5a
     url('^', include('django.contrib.auth.urls')),  # Include logout and reset email urls
     url(r'^register/$', accounts.registration, name="accounts-register"),
     url(r'^reactivate/$', accounts.resend_activation, name="accounts-resend-activation"),
