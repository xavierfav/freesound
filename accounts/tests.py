--- conflicted
+++ resolved
@@ -670,7 +670,6 @@
         self.assertEqual(DeletedSound.objects.filter(user__id=user.id).exists(), True)
 
 
-<<<<<<< HEAD
 class UserEmailsUniqueTestCase(TestCase):
 
     def setUp(self):
@@ -812,7 +811,8 @@
         SameUser.objects.all().delete()
         used_email_to = fake_send_email('Test subject', 'Test body', email_to=[self.user_c.email])
         self.assertEquals(used_email_to[0], self.user_c.email)
-=======
+
+
 class PasswordReset(TestCase):
     def test_reset_form_get_users(self):
         """Check that a user with an unknown password hash can reset their password"""
@@ -837,5 +837,4 @@
         self.client.post(reverse("password_reset"), {"email": "testuser@freesound.org"})
 
         self.assertEqual(len(mail.outbox), 1)
-        self.assertEqual(mail.outbox[0].subject, "Password reset on Freesound")
->>>>>>> 5cccc4ef
+        self.assertEqual(mail.outbox[0].subject, "Password reset on Freesound")