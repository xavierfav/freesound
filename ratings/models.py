# -*- coding: utf-8 -*-

#
# Freesound is (c) MUSIC TECHNOLOGY GROUP, UNIVERSITAT POMPEU FABRA
#
# Freesound is free software: you can redistribute it and/or modify
# it under the terms of the GNU Affero General Public License as
# published by the Free Software Foundation, either version 3 of the
# License, or (at your option) any later version.
#
# Freesound is distributed in the hope that it will be useful,
# but WITHOUT ANY WARRANTY; without even the implied warranty of
# MERCHANTABILITY or FITNESS FOR A PARTICULAR PURPOSE.  See the
# GNU Affero General Public License for more details.
#
# You should have received a copy of the GNU Affero General Public License
# along with this program.  If not, see <http://www.gnu.org/licenses/>.
#
# Authors:
#     See AUTHORS file.
#

from django.contrib.auth.models import User
<<<<<<< HEAD
from django.db import models
from django.db.models import F, Avg
from django.db.models.signals import post_delete, post_save
from django.dispatch import receiver
=======
from django.contrib.contenttypes import fields
from django.contrib.contenttypes.models import ContentType
from django.core.exceptions import ObjectDoesNotExist
from django.db import models, transaction
from django.db.models import F, Avg
from django.db.models.functions import Coalesce
from django.db.models.signals import post_delete, post_save
from django.dispatch import receiver

>>>>>>> 51c05a5e

class Rating(models.Model):
    user = models.ForeignKey(User)

    rating = models.IntegerField()
    sound = models.ForeignKey('sounds.Sound', null=True, related_name='ratings')
    created = models.DateTimeField(db_index=True, auto_now_add=True)

    def __unicode__(self):
        return u"%s rated %s: %d" % (self.user, self.sound, self.rating)

    class Meta:
<<<<<<< HEAD
        unique_together = (('user', 'sound'),)
=======
        unique_together = (('user', 'content_type', 'object_id'),)
>>>>>>> 51c05a5e
        ordering = ('-created',)


@receiver(post_delete, sender=Rating)
def post_delete_rating(sender, instance, **kwargs):
    try:
<<<<<<< HEAD
        instance.sound.num_ratings = F('num_ratings') - 1
        rating = Rating.objects.filter(
                sound_id=instance.sound_id).aggregate(Avg('rating')).values()[0]
        if rating == None:
            rating = 0
        instance.sound.avg_rating = rating
        instance.sound.save()
=======
        with transaction.atomic():
            instance.content_object.num_ratings = F('num_ratings') - 1
            avg_rating = Rating.objects.filter(
                    content_type_id=instance.content_type_id,
                    object_id=instance.object_id).aggregate(average_rating=Coalesce(Avg('rating'), 0))
            rating = avg_rating['average_rating']
            instance.content_object.avg_rating = rating
            instance.content_object.save()
>>>>>>> 51c05a5e
    except ObjectDoesNotExist:
        pass


@receiver(post_save, sender=Rating)
<<<<<<< HEAD
def update_num_ratings_on_post_insert(**kwargs):
    instance = kwargs['instance']
    if kwargs['created']:
        instance.sound.num_ratings = F('num_ratings') + 1
    instance.sound.avg_rating = Rating.objects.filter(
            sound_id=instance.sound_id).aggregate(Avg('rating')).values()[0]
    instance.sound.save()
=======
def update_num_ratings_on_post_save(**kwargs):
    instance = kwargs['instance']

    with transaction.atomic():
        # Increase the number of ratings only on insert, but recompute the average
        # after update as well
        if kwargs['created']:
            instance.content_object.num_ratings = F('num_ratings') + 1
        avg_rating = Rating.objects.filter(
            content_type_id=instance.content_type_id,
            object_id=instance.object_id).aggregate(average_rating=Coalesce(Avg('rating'), 0))
        rating = avg_rating['average_rating']
        instance.content_object.avg_rating = rating
        instance.content_object.save()
>>>>>>> 51c05a5e
<|MERGE_RESOLUTION|>--- conflicted
+++ resolved
@@ -21,22 +21,14 @@
 #
 
 from django.contrib.auth.models import User
-<<<<<<< HEAD
-from django.db import models
-from django.db.models import F, Avg
-from django.db.models.signals import post_delete, post_save
-from django.dispatch import receiver
-=======
-from django.contrib.contenttypes import fields
+
 from django.contrib.contenttypes.models import ContentType
 from django.core.exceptions import ObjectDoesNotExist
 from django.db import models, transaction
 from django.db.models import F, Avg
-from django.db.models.functions import Coalesce
 from django.db.models.signals import post_delete, post_save
 from django.dispatch import receiver
 
->>>>>>> 51c05a5e
 
 class Rating(models.Model):
     user = models.ForeignKey(User)
@@ -49,61 +41,31 @@
         return u"%s rated %s: %d" % (self.user, self.sound, self.rating)
 
     class Meta:
-<<<<<<< HEAD
         unique_together = (('user', 'sound'),)
-=======
-        unique_together = (('user', 'content_type', 'object_id'),)
->>>>>>> 51c05a5e
         ordering = ('-created',)
 
 
 @receiver(post_delete, sender=Rating)
 def post_delete_rating(sender, instance, **kwargs):
     try:
-<<<<<<< HEAD
-        instance.sound.num_ratings = F('num_ratings') - 1
-        rating = Rating.objects.filter(
-                sound_id=instance.sound_id).aggregate(Avg('rating')).values()[0]
-        if rating == None:
-            rating = 0
-        instance.sound.avg_rating = rating
-        instance.sound.save()
-=======
         with transaction.atomic():
-            instance.content_object.num_ratings = F('num_ratings') - 1
-            avg_rating = Rating.objects.filter(
-                    content_type_id=instance.content_type_id,
-                    object_id=instance.object_id).aggregate(average_rating=Coalesce(Avg('rating'), 0))
-            rating = avg_rating['average_rating']
-            instance.content_object.avg_rating = rating
-            instance.content_object.save()
->>>>>>> 51c05a5e
+            instance.sound.num_ratings = F('num_ratings') - 1
+            rating = Rating.objects.filter(
+                    sound_id=instance.sound_id).aggregate(Avg('rating')).values()[0]
+            if not rating:
+                rating = 0
+            instance.sound.avg_rating = rating
+            instance.sound.save()
     except ObjectDoesNotExist:
         pass
 
 
 @receiver(post_save, sender=Rating)
-<<<<<<< HEAD
 def update_num_ratings_on_post_insert(**kwargs):
-    instance = kwargs['instance']
-    if kwargs['created']:
-        instance.sound.num_ratings = F('num_ratings') + 1
-    instance.sound.avg_rating = Rating.objects.filter(
-            sound_id=instance.sound_id).aggregate(Avg('rating')).values()[0]
-    instance.sound.save()
-=======
-def update_num_ratings_on_post_save(**kwargs):
-    instance = kwargs['instance']
-
     with transaction.atomic():
-        # Increase the number of ratings only on insert, but recompute the average
-        # after update as well
+        instance = kwargs['instance']
         if kwargs['created']:
-            instance.content_object.num_ratings = F('num_ratings') + 1
-        avg_rating = Rating.objects.filter(
-            content_type_id=instance.content_type_id,
-            object_id=instance.object_id).aggregate(average_rating=Coalesce(Avg('rating'), 0))
-        rating = avg_rating['average_rating']
-        instance.content_object.avg_rating = rating
-        instance.content_object.save()
->>>>>>> 51c05a5e
+            instance.sound.num_ratings = F('num_ratings') + 1
+        instance.sound.avg_rating = Rating.objects.filter(
+                sound_id=instance.sound_id).aggregate(Avg('rating')).values()[0]
+        instance.sound.save()