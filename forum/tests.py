--- conflicted
+++ resolved
@@ -575,9 +575,8 @@
 
         # Both users are subscribed but the email is not sent to the user that is sending the post
         self.assertEqual(len(mail.outbox), 1)
-<<<<<<< HEAD
         self.assertEqual(mail.outbox[0].to[0], self.user.email)
-        self.assertEqual(mail.outbox[0].subject, "[freesound] topic reply notification - Thread 0 of forum 0")
+        self.assertEqual(mail.outbox[0].subject, "[freesound] Topic reply notification - Thread 0 of forum 0")
 
     def test_emails_not_sent_for_subscription_to_thread_if_preference_disabled(self):
         forum = Forum.objects.first()
@@ -601,7 +600,4 @@
         })
 
         # No emails sent
-        self.assertEqual(len(mail.outbox), 0)
-=======
-        self.assertEqual(mail.outbox[0].subject, "[freesound] Topic reply notification - Thread 0 of forum 0")
->>>>>>> 18a004d2
+        self.assertEqual(len(mail.outbox), 0)