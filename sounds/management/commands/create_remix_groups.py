--- conflicted
+++ resolved
@@ -20,13 +20,9 @@
 
     def handle(self, *args, **options):
         # Calculate eccentricity so the arcs don't get clipped
-<<<<<<< HEAD
         # N.B. this is not the canonical way to calculate eccentricity but protovis's way
-=======
-        # N.B. this is not the canonical way to calculate eccentricity but protovis's way  
         # TODO: remove this function, now done by javascript
         #       pending for the remixes page
->>>>>>> 9cf1b917
         def __calculateEccentricity(sounds_length):
             eccentricity = 0
             if sounds_length > 3:
