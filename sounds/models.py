--- conflicted
+++ resolved
@@ -422,14 +422,9 @@
     #interface = models.CharField(db_index=True, max_length=1, choices=DOWNLOAD_INTERFACE_CHOICES, default="W")
 
     class Meta:
-<<<<<<< HEAD
-        ordering = ("-created",)
-=======
-        unique_together = ('user', 'sound', 'pack')
         ordering = ("-created",)
         
 
 class RemixGroup(models.Model):
     protovis_data = models.TextField(null=True, blank=True, default=None)
-    sounds = models.ManyToManyField(Sound, symmetrical=False, related_name='sounds', blank=True)
->>>>>>> 62549742
+    sounds = models.ManyToManyField(Sound, symmetrical=False, related_name='sounds', blank=True)