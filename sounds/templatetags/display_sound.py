--- conflicted
+++ resolved
@@ -24,12 +24,7 @@
 
     return { 'sound_id':     sound_id,
              'sound':        sound_obj,
-<<<<<<< HEAD
-             'sound_tags':   ti.objects.select_related('tag__name') \
-                                .filter(object_id=sound_id,content_type=sound_content_type),
-=======
              'sound_tags':   sound_obj[0].tags.select_related().all(),
->>>>>>> a8cdafe8
              'media_url':    context['media_url'],
              'request':      context['request']
            }