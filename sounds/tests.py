#
# Freesound is (c) MUSIC TECHNOLOGY GROUP, UNIVERSITAT POMPEU FABRA
#
# Freesound is free software: you can redistribute it and/or modify
# it under the terms of the GNU Affero General Public License as
# published by the Free Software Foundation, either version 3 of the
# License, or (at your option) any later version.
#
# Freesound is distributed in the hope that it will be useful,
# but WITHOUT ANY WARRANTY; without even the implied warranty of
# MERCHANTABILITY or FITNESS FOR A PARTICULAR PURPOSE.  See the
# GNU Affero General Public License for more details.
#
# You should have received a copy of the GNU Affero General Public License
# along with this program.  If not, see <http://www.gnu.org/licenses/>.
#
# Authors:
#     See AUTHORS file.
#

<<<<<<< HEAD
from django.test import TestCase, Client, RequestFactory
from django.http import HttpRequest, HttpResponse
from django.urls import reverse
from django.contrib.auth.models import User, AnonymousUser
from comments.models import Comment
from django.core.cache import cache
from django.core.management import call_command
from django.core import mail
from sounds.models import Sound, Pack, License, DeletedSound, SoundOfTheDay, Flag, Download
from general.templatetags.filter_img import replace_img
from sounds.views import get_sound_of_the_day_id, sound_download, pack_download
from utils.tags import clean_and_split_tags
from utils.encryption import encrypt
from django.template import Context, Template
import accounts
import time
import datetime
from itertools import count
from freezegun import freeze_time
import mock
=======
import datetime
import time
from itertools import count

import mock
from django.contrib.auth.models import User
from django.core import mail
from django.core.cache import cache
from django.core.management import call_command
from django.http import HttpRequest
from django.template import Context, Template
from django.test import TestCase, Client
from django.urls import reverse
from freezegun import freeze_time

import accounts
from comments.models import Comment
from general.templatetags.filter_img import replace_img
from sounds.models import Pack, Sound, SoundOfTheDay, License, DeletedSound, Flag
from sounds.views import get_sound_of_the_day_id
from utils.encryption import encrypt
from utils.tags import clean_and_split_tags
>>>>>>> 199a1acb


class OldSoundLinksRedirectTestCase(TestCase):

    fixtures = ['sounds']

    def setUp(self):
        self.sound = Sound.objects.all()[0]

    def test_old_sound_link_redirect_ok(self):
        # 301 permanent redirect, result exists
        response = self.client.get(reverse('old-sound-page'), data={'id': self.sound.id})
        self.assertEqual(response.status_code, 301)

    def test_old_sound_link_redirect_not_exists_id(self):
        # 404 id does not exist
        response = self.client.get(reverse('old-sound-page'), data={'id': 0}, follow=True)
        self.assertEqual(response.status_code, 404)

    def test_old_sound_link_redirect_invalid_id(self):
        # 404 invalid id
        response = self.client.get(reverse('old-sound-page'), data={'id': 'invalid_id'}, follow=True)
        self.assertEqual(response.status_code, 404)


class OldPackLinksRedirectTestCase(TestCase):

    fixtures = ['packs']

    def setUp(self):
        self.client = Client()
        self.pack = Pack.objects.all()[0]

    def test_old_pack_link_redirect_ok(self):
        response = self.client.get(reverse('old-pack-page'), data={'id': self.pack.id})
        self.assertEqual(response.status_code, 301)

    def test_old_pack_link_redirect_not_exists_id(self):
        response = self.client.get(reverse('old-pack-page'), data={'id': 0}, follow=True)
        self.assertEqual(response.status_code, 404)

    def test_old_pack_link_redirect_invalid_id(self):
        response = self.client.get(reverse('old-pack-page'), data={'id': 'invalid_id'}, follow=True)
        self.assertEqual(response.status_code, 404)


class RandomSoundAndUploaderTestCase(TestCase):

    fixtures = ['sounds']

    def test_random_sound(self):
        sound_obj = Sound.objects.random()
        self.assertEqual(isinstance(sound_obj, Sound), True)


class RandomSoundViewTestCase(TestCase):

    fixtures = ['initial_data']

    @mock.patch('sounds.views.get_random_sound_from_solr')
    def test_random_sound_view(self, random_sound):
        """ Get a sound from solr and redirect to it. """
        users, packs, sounds = create_user_and_sounds(num_sounds=1)
        sound = sounds[0]

        # We only use the ID field from solr
        random_sound.return_value = {'id': sound.id}

        response = self.client.get(reverse('sounds-random'))
        self.assertEqual(response.status_code, 302)
        self.assertEqual(response.url, '/people/testuser/sounds/{}/?random_browsing=true'.format(sound.id))

    @mock.patch('sounds.views.get_random_sound_from_solr')
    def test_random_sound_view_bad_solr(self, random_sound):
        """ Solr may send us a sound id which no longer exists (index hasn't been updated).
        In this case, use the database access """
        users, packs, sounds = create_user_and_sounds(num_sounds=1)
        sound = sounds[0]
        # Update sound attributes to be selected by Sound.objects.random
        sound.moderation_state = sound.processing_state = 'OK'
        sound.is_explicit = False
        sound.avg_rating = 8
        sound.num_ratings = 5
        sound.save()

        # We only use the ID field from solr
        random_sound.return_value = {'id': sound.id+100}

        # Even though solr returns sound.id+100, we find we are redirected to the db sound, because
        # we call Sound.objects.random
        response = self.client.get(reverse('sounds-random'))
        self.assertEqual(response.status_code, 302)
        self.assertEqual(response.url, '/people/testuser/sounds/{}/?random_browsing=true'.format(sound.id))

    @mock.patch('sounds.views.get_random_sound_from_solr')
    def test_random_sound_view_no_solr(self, random_sound):
        """ If solr is down, get a random sound from the database and redirect to it. """
        users, packs, sounds = create_user_and_sounds(num_sounds=1)
        sound = sounds[0]
        # Update sound attributes to be selected by Sound.objects.random
        sound.moderation_state = sound.processing_state = 'OK'
        sound.is_explicit = False
        sound.avg_rating = 8
        sound.num_ratings = 5
        sound.save()

        # Returned if there is an issue accessing solr
        random_sound.return_value = {}

        # we find the sound due to Sound.objects.random
        response = self.client.get(reverse('sounds-random'))
        self.assertEqual(response.status_code, 302)
        self.assertEqual(response.url, '/people/testuser/sounds/{}/?random_browsing=true'.format(sound.id))


class CommentSoundsTestCase(TestCase):

    fixtures = ['sounds']

    def test_add_comment(self):
        sound = Sound.objects.get(id=19)
        user = User.objects.get(id=2)
        current_num_comments = sound.num_comments
        self.assertEqual(current_num_comments, sound.num_comments)
        sound.add_comment(user, "Test comment")
        sound.refresh_from_db()
        self.assertEqual(current_num_comments + 1, sound.num_comments)
        self.assertEqual(sound.is_index_dirty, True)

    def test_unsecure_content(self):
        comment = None
        self.assertEqual(replace_img(comment), None)

        comment = 'Test <img src="http://test.com/img.png" /> test'
        replaced_comment = 'Test <a href="http://test.com/img.png">http://test.com/img.png</a> test'
        self.assertEqual(replace_img(comment), replaced_comment)

        replaced_comment = 'Test <a href="http://test.com/img.png">http://test.com/img.png</a> test'
        comment = 'Test <img class="test" src="http://test.com/img.png" /> test'
        self.assertEqual(replace_img(comment), replaced_comment)

        comment = 'Test <img src="https://test.com/img.png" /> test'
        self.assertEqual(replace_img(comment), comment)

    def test_post_delete_comment(self):
        sound = Sound.objects.get(id=19)
        sound.is_index_dirty = False
        sound.num_comments = 3
        sound.save()
        sound.post_delete_comment()
        sound.refresh_from_db()
        self.assertEqual(2, sound.num_comments)
        self.assertEqual(sound.is_index_dirty, True)

    def test_delete_comment(self):
        sound = Sound.objects.get(id=19)
        user = User.objects.get(id=2)
        current_num_comments = sound.num_comments
        sound.add_comment(user, "Test comment")
        comment = sound.comments.all()[0]
        comment.delete()
        sound = Sound.objects.get(id=19)
        self.assertEqual(current_num_comments, sound.num_comments)
        self.assertEqual(sound.is_index_dirty, True)

sound_counter = count()
def create_user_and_sounds(num_sounds=1, num_packs=0, user=None, count_offset=0, tags=None):
    count_offset = count_offset + next(sound_counter)
    if user is None:
        user = User.objects.create_user("testuser", password="testpass", email='email@freesound.org')
    packs = list()
    for i in range(0, num_packs):
        pack = Pack.objects.create(user=user, name="Test pack %i" % (i + count_offset))
        packs.append(pack)
    sounds = list()
    for i in range(0, num_sounds):
        pack = None
        if packs:
            pack = packs[i % len(packs)]
        sound = Sound.objects.create(user=user,
                                     original_filename="Test sound %i" % (i + count_offset),
                                     base_filename_slug="test_sound_%i" % (i + count_offset),
                                     license=License.objects.all()[0],
                                     pack=pack,
                                     md5="fakemd5_%i" % (i + count_offset))
        if tags is not None:
            sound.set_tags(clean_and_split_tags(tags))
        sounds.append(sound)
    return user, packs, sounds


class ChangeSoundOwnerTestCase(TestCase):

    fixtures = ['initial_data']

    @mock.patch('sounds.models.delete_sound_from_solr')
    def test_change_sound_owner(self, delete_sound_solr):
        # Prepare some content
        userA, packsA, soundsA = create_user_and_sounds(num_sounds=4, num_packs=1, tags="tag1 tag2 tag3 tag4 tag5")
        userB, _, _ = create_user_and_sounds(num_sounds=0, num_packs=0,
                                             user=User.objects.create_user("testuser2", password="testpass2"))
        for sound in soundsA:
            sound.change_processing_state("OK")
            sound.change_moderation_state("OK")

        # Check initial number of sounds is ok
        self.assertEqual(userA.profile.num_sounds, 4)
        self.assertEqual(userB.profile.num_sounds, 0)

        # Select change to change ownership and change index dirty for later checks
        target_sound = soundsA[0]
        target_sound.is_index_dirty = False
        target_sound.save()
        target_sound_id = target_sound.id
        target_sound_pack = target_sound.pack
        target_sound_tags = [ti.id for ti in target_sound.tags.all()]
        remaining_sound_ids = [s.id for s in soundsA[1:]]  # Other sounds that the user owns

        # Change ownership of sound
        target_sound.change_owner(userB)

        # Perform checks
        sound = Sound.objects.get(id=target_sound_id)
        self.assertEqual(userA.profile.num_sounds, 3)
        self.assertEqual(userB.profile.num_sounds, 1)
        self.assertEqual(sound.user, userB)
        self.assertEqual(sound.is_index_dirty, True)
        self.assertEqual(sound.pack.name, target_sound_pack.name)
        self.assertEqual(sound.pack.num_sounds, 1)
        self.assertEqual(target_sound_pack.num_sounds, 3)
        self.assertEqual(sound.pack.user, userB)

        # Delete original user and perform further checks
        userA.delete()  # Completely delete form db (instead of user.profile.delete_user())
        sound = Sound.objects.get(id=target_sound_id)
        self.assertItemsEqual([ti.id for ti in sound.tags.all()], target_sound_tags)
        calls = [mock.call(i) for i in remaining_sound_ids]
        delete_sound_solr.assert_has_calls(calls)  # All other sounds by the user were deleted


class ProfileNumSoundsTestCase(TestCase):

    fixtures = ['initial_data']

    @mock.patch('sounds.models.delete_sound_from_solr')
    def test_moderation_and_processing_state_changes(self, delete_sound_solr):
        user, packs, sounds = create_user_and_sounds()
        sound = sounds[0]
        self.assertEqual(user.profile.num_sounds, 0)  # Sound not yet moderated or processed
        sound.change_moderation_state("OK")
        self.assertEqual(user.profile.num_sounds, 0)  # Sound not yet processed
        sound.change_processing_state("OK")
        self.assertEqual(user.profile.num_sounds, 1)  # Sound now processed and moderated
        sound.change_processing_state("OK")
        self.assertEqual(user.profile.num_sounds, 1)  # Sound reprocessed and again set as ok
        sound.change_processing_state("OK")
        self.assertEqual(user.profile.num_sounds, 1)  # Sound reprocessed second time and again set as ok
        sound.change_processing_state("FA")
        self.assertEqual(user.profile.num_sounds, 0)  # Sound failed processing
        delete_sound_solr.assert_called_once_with(sound.id)
        sound.change_processing_state("OK")
        self.assertEqual(user.profile.num_sounds, 1)  # Sound processed again as ok
        sound.change_moderation_state("DE")
        self.assertEqual(user.profile.num_sounds, 0)  # Sound unmoderated
        self.assertEqual(delete_sound_solr.call_count, 2) # Sound deleted once when going to FA, once when DE

    @mock.patch('sounds.models.delete_sound_from_solr')
    def test_sound_delete(self, delete_sound_solr):
        user, packs, sounds = create_user_and_sounds()
        sound = sounds[0]
        sound_id = sound.id
        sound.change_processing_state("OK")
        sound.change_moderation_state("OK")
        sound.add_comment(user, "some comment")
        self.assertEqual(user.profile.num_sounds, 1)
        self.assertEqual(Comment.objects.count(), 1)
        sound.delete()
        self.assertEqual(user.profile.num_sounds, 0)
        self.assertEqual(Comment.objects.count(), 0)
        delete_sound_solr.assert_called_once_with(sound_id)

    @mock.patch('sounds.models.delete_sound_from_solr')
    def test_deletedsound_creation(self, delete_sound_solr):
        user, packs, sounds = create_user_and_sounds()
        sound = sounds[0]
        sound.change_processing_state("OK")
        sound.change_moderation_state("OK")
        sound_id = sound.id
        sound.delete()
        delete_sound_solr.assert_called_once_with(sound_id)

        self.assertEqual(DeletedSound.objects.filter(sound_id=sound_id).exists(), True)
        ds = DeletedSound.objects.get(sound_id=sound_id)

        # Check this elements are in the json saved on DeletedSound
        keys = ['num_ratings', 'duration', 'id', 'geotag_id', 'comments',
                'base_filename_slug', 'num_downloads', 'md5', 'description',
                'original_path', 'pack_id', 'license', 'created',
                'original_filename', 'geotag']

        json_data = ds.data.keys()
        for k in keys:
            self.assertTrue(k in json_data)

    def test_pack_delete(self):
        user, packs, sounds = create_user_and_sounds(num_sounds=5, num_packs=1)
        for sound in sounds:
            sound.change_processing_state("OK")
            sound.change_moderation_state("OK")
        self.assertEqual(user.profile.num_sounds, 5)
        pack = packs[0]
        pack.delete_pack(remove_sounds=False)
        self.assertEqual(User.objects.get(id=user.id).profile.num_sounds, 5)  # Should be 5 as sounds are not deleted
        self.assertEqual(pack.is_deleted, True)


class PackNumSoundsTestCase(TestCase):

    fixtures = ['initial_data']

    @mock.patch('sounds.models.delete_sound_from_solr')
    def test_create_and_delete_sounds(self, delete_sound_solr):
        N_SOUNDS = 5
        user, packs, sounds = create_user_and_sounds(num_sounds=N_SOUNDS, num_packs=1)
        pack = packs[0]
        self.assertEqual(pack.num_sounds, 0)
        for count, sound in enumerate(pack.sound_set.all()):
            sound.change_processing_state("OK")
            sound.change_moderation_state("OK")
            self.assertEqual(Pack.objects.get(id=pack.id).num_sounds, count + 1)  # Check pack has all sounds

        sound_to_delete = sounds[0]
        sound_to_delete_id = sound_to_delete.id
        sound_to_delete.delete()
        delete_sound_solr.assert_called_once_with(sound_to_delete_id)
        self.assertEqual(Pack.objects.get(id=pack.id).num_sounds, N_SOUNDS - 1)  # Check num_sounds on delete sound

    def test_edit_sound(self):
        N_SOUNDS = 1
        user, packs, sounds = create_user_and_sounds(num_sounds=N_SOUNDS, num_packs=1)
        pack = packs[0]
        sound = sounds[0]
        self.assertEqual(pack.num_sounds, 0)
        sound.change_processing_state("OK")
        sound.change_moderation_state("OK")
        self.assertEqual(Pack.objects.get(id=pack.id).num_sounds, 1)  # Check pack has all sounds

        self.client.login(username=user.username, password='testpass')
        resp = self.client.post(reverse('sound-edit', args=[sound.user.username, sound.id]), {
            'submit': [u'submit'],
            'pack-new_pack': [u'new pack name'],
            'pack-pack': [u''],
        })
        self.assertRedirects(resp, reverse('sound', args=[sound.user.username, sound.id]))
        self.assertEqual(Pack.objects.get(id=pack.id).num_sounds, 0)  # Sound changed from pack

    def test_edit_pack(self):
        user, packs, sounds = create_user_and_sounds(num_sounds=4, num_packs=2)
        for sound in sounds:
            sound.change_processing_state("OK")
            sound.change_moderation_state("OK")
        pack1 = packs[0]
        pack2 = packs[1]
        self.assertEqual(Pack.objects.get(id=pack1.id).num_sounds, 2)
        self.assertEqual(Pack.objects.get(id=pack2.id).num_sounds, 2)

        # Move one sound from one pack to the other
        sound_ids_pack1 = [s.id for s in pack1.sound_set.all()]
        sound_ids_pack2 = [s.id for s in pack2.sound_set.all()]
        sound_ids_pack2.append(sound_ids_pack1.pop())
        self.client.login(username=user.username, password='testpass')
        resp = self.client.post(reverse('pack-edit', args=[pack2.user.username, pack2.id]), {
            'submit': [u'submit'],
            'pack_sounds': u','.join([str(sid) for sid in sound_ids_pack2]),
            'name': [u'Test pack 1 (edited)'],
            'description': [u'A new description']
        })
        self.assertRedirects(resp, reverse('pack', args=[pack2.user.username, pack2.id]))
        self.assertEqual(Pack.objects.get(id=pack1.id).num_sounds, 1)
        self.assertEqual(Pack.objects.get(id=pack2.id).num_sounds, 3)

        # Move one sound that had no pack
        user, packs, sounds = create_user_and_sounds(num_sounds=1, num_packs=0, user=user, count_offset=5)
        sound = sounds[0]
        sound.change_processing_state("OK")
        sound.change_moderation_state("OK")
        resp = self.client.post(reverse('pack-edit', args=[pack2.user.username, pack2.id]), {
            'submit': [u'submit'],
            'pack_sounds':
                u','.join([str(snd.id) for snd in Pack.objects.get(id=pack2.id).sound_set.all()] + [str(sound.id)]),
            'name': [u'Test pack 1 (edited again)'],
            'description': [u'A new description']
        })
        self.assertRedirects(resp, reverse('pack', args=[pack2.user.username, pack2.id]))
        self.assertEqual(Pack.objects.get(id=pack1.id).num_sounds, 1)
        self.assertEqual(Pack.objects.get(id=pack2.id).num_sounds, 4)
        self.assertEqual(Sound.objects.get(id=sound.id).pack.id, pack2.id)


class SoundViewsTestCase(TestCase):

    fixtures = ['initial_data']

    @mock.patch('sounds.models.delete_sound_from_solr')
    def test_delete_sound_view(self, delete_sound_solr):
        user, packs, sounds = create_user_and_sounds(num_sounds=1, num_packs=1)
        sound = sounds[0]
        sound_id = sound.id
        sound.change_processing_state("OK")
        sound.change_moderation_state("OK")
        self.client.login(username=user.username, password='testpass')

        # Try delete with incorrect encrypted sound id link (should not delete sound)
        encrypted_link = encrypt(u"%d\t%f" % (1234, time.time()))
        resp = self.client.post(reverse('sound-delete',
            args=[sound.user.username, sound.id]), {"encrypted_link": encrypted_link})
        self.assertEqual(resp.status_code, 403)
        self.assertEqual(Sound.objects.filter(id=sound_id).count(), 1)

        # Try delete with expired encrypted link (should not delete sound)
        encrypted_link = encrypt(u"%d\t%f" % (sound.id, time.time() - 15))
        resp = self.client.post(reverse('sound-delete',
            args=[sound.user.username, sound.id]), {"encrypted_link": encrypted_link})
        self.assertEqual(resp.status_code, 200)
        self.assertEqual(Sound.objects.filter(id=sound_id).count(), 1)

        # Try delete with valid link (should delete sound)
        encrypted_link = encrypt(u"%d\t%f" % (sound.id, time.time()))
        resp = self.client.post(reverse('sound-delete',
            args=[sound.user.username, sound.id]), {"encrypted_link": encrypted_link})
        self.assertEqual(Sound.objects.filter(id=sound_id).count(), 0)
        self.assertRedirects(resp, reverse('accounts-home'))
        delete_sound_solr.assert_called_once_with(sound.id)

    def test_embed_iframe(self):
        user, packs, sounds = create_user_and_sounds(num_sounds=1, num_packs=1)
        sound = sounds[0]
        sound.moderation_state = 'OK'
        sound.processing_state = 'OK'
        sound.save()
        resp = self.client.get(reverse('embed-simple-sound-iframe',
            kwargs={"sound_id": sound.id, 'player_size': 'medium'}))
        self.assertEqual(resp.status_code, 200)

    def test_sound_short_link(self):
        user, packs, sounds = create_user_and_sounds(num_sounds=1, num_packs=1)
        sound = sounds[0]
        resp = self.client.get(reverse('short-sound-link', kwargs={"sound_id": sound.id}))
        self.assertEqual(resp.status_code, 302)

    def test_oembed_sound(self):
        # Get iframe of a sound using oembed
        user, packs, sounds = create_user_and_sounds(num_sounds=1, num_packs=1)
        sound = sounds[0]
        sound_id = sound.id
        sound.change_processing_state("OK")
        sound.change_moderation_state("OK")
        self.client.login(username=user.username, password='testpass')

        # Get url of the sound
        url = reverse('sound', args=[sound.user.username, sound_id])

        resp = self.client.get(reverse('oembed-sound')+'?url='+url)
        self.assertEqual(resp.status_code, 200)
        self.assertTrue(resp.content != '')


class RandomSoundTestCase(TestCase):
    """ Test that sounds that don't fall under our criteria don't get selected
        as a random sound."""

    fixtures = ['initial_data']

    def _create_test_sound(self):
        """Create a sound which is suitable for being chosen as a random sound"""
        try:
            user = User.objects.get(username="testuser")
        except User.DoesNotExist:
            user = None
        user, packs, sounds = create_user_and_sounds(num_sounds=1, user=user)
        sound = sounds[0]
        sound.is_explicit = False
        sound.moderation_state = 'OK'
        sound.processing_state = 'OK'
        sound.avg_rating = 8
        sound.num_ratings = 5
        sound.save()

        return sound

    def test_random_sound(self):
        """Correctly selects a random sound"""
        sound = self._create_test_sound()

        random = Sound.objects.random()
        self.assertEqual(random, sound)

    def test_explict(self):
        """Doesn't select a sound if it is marked as explicit"""
        sound = self._create_test_sound()
        sound.is_explicit = True
        sound.save()

        random = Sound.objects.random()
        self.assertIsNone(random)

    def test_not_processed(self):
        """Doesn't select a sound if it isn't processed"""
        sound = self._create_test_sound()
        sound.processing_state = 'PE'
        sound.save()

        random = Sound.objects.random()
        self.assertIsNone(random)

        # or isn't moderated
        sound = self._create_test_sound()
        sound.moderation_state = 'PE'
        sound.save()

        random = Sound.objects.random()
        self.assertIsNone(random)

    def test_ratings(self):
        """Doesn't select a sound if it doesn't have a high enough rating"""
        sound = self._create_test_sound()
        sound.avg_rating = 4
        sound.save()

        random = Sound.objects.random()
        self.assertIsNone(random)

    def test_flag(self):
        """Doesn't select a sound if it's flagged"""
        sound = self._create_test_sound()
        sound.save()
        Flag.objects.create(sound=sound, reporting_user=User.objects.all()[0], email="testemail@freesound.org",
            reason_type="O", reason="Not a good sound")

        random = Sound.objects.random()
        self.assertIsNone(random)


class SoundOfTheDayTestCase(TestCase):

    fixtures = ['sounds', 'email_preference_type']

    def setUp(self):
        cache.clear()

    def test_no_random_sound(self):
        # If we have no sound, return None
        random_sound_id = get_sound_of_the_day_id()
        self.assertIsNone(random_sound_id)
        # TODO: If we have some SoundOfTheDay objects, but not for day, don't return them

    def test_random_sound(self):
        sound = Sound.objects.get(id=19)
        SoundOfTheDay.objects.create(sound=sound, date_display=datetime.date.today())
        random_sound = get_sound_of_the_day_id()
        self.assertEqual(isinstance(random_sound, int), True)

    @freeze_time("2017-06-20")
    def test_create_enough_new_sounds(self):
        """ If we have some random sounds selected for the future, make sure
        that we always have at least settings.NUMBER_OF_RANDOM_SOUNDS_IN_ADVANCE sounds
        waiting in the future."""

        sound_ids = []
        user, packs, sounds = create_user_and_sounds(num_sounds=10)
        for s in sounds:
            sound_ids.append(s.id)

        sound = Sound.objects.get(id=19)
        SoundOfTheDay.objects.create(sound=sound, date_display=datetime.date(2017, 06, 20))
        SoundOfTheDay.objects.create(sound=sound, date_display=datetime.date(2017, 06, 21))

        call_command("create_random_sound")

        sound_of_days = SoundOfTheDay.objects.count()
        self.assertEqual(sound_of_days, 6)

    def test_send_email_once(self):
        """If we have a SoundOfTheDay, send the sound's user an email, but only once"""
        sound = Sound.objects.get(id=19)
        sotd = SoundOfTheDay.objects.create(sound=sound, date_display=datetime.date(2017, 06, 20))
        sotd.notify_by_email()

        self.assertEqual(len(mail.outbox), 1)
        self.assertEqual(mail.outbox[0].subject, "[freesound] One of your sounds has been chosen as random sound of the day!")

        # If we notify again, we don't send another email
        sotd.notify_by_email()
        self.assertEqual(len(mail.outbox), 1)

    def test_user_disable_email_notifications(self):
        """If the chosen Sound's user has disabled email notifications, don't send an email"""
        sound = Sound.objects.get(id=19)
        email_pref = accounts.models.EmailPreferenceType.objects.get(name="random_sound")
        accounts.models.UserEmailSetting.objects.create(user=sound.user, email_type=email_pref)

        sotd = SoundOfTheDay.objects.create(sound=sound, date_display=datetime.date(2017, 06, 20))
        sotd.notify_by_email()

        self.assertEqual(len(mail.outbox), 0)

    @freeze_time("2017-06-20 10:30:00")
    @mock.patch('django.core.cache.cache.set')
    def test_expire_cache_at_end_of_day(self, cache_set):
        """When we cache today's random sound, expire the cache at midnight today"""

        sound = Sound.objects.get(id=19)
        sotd = SoundOfTheDay.objects.create(sound=sound, date_display=datetime.date(2017, 06, 20))
        sound_id = get_sound_of_the_day_id()
        cache_set.assert_called_with("random_sound", 19, 48600)


class DisplaySoundTemplatetagTestCase(TestCase):

    fixtures = ['sounds_with_tags']

    def setUp(self):
        # Find a sound which has tags to test

        for sound in Sound.objects.all():
            if sound.tags.all():
                self.sound = sound
                break

    def test_display_sound_from_id(self):
        Template("{% load display_sound %}{% display_sound sound %}").render(Context({
            'sound': self.sound.id,
            'request': HttpRequest(),
            'media_url': 'http://example.org/'
        }))
        #  If the template could not be rendered, the test will have failed by that time, no need to assert anything

    def test_display_sound_from_obj(self):
        Template("{% load display_sound %}{% display_sound sound %}").render(Context({
            'sound': self.sound,
            'request': HttpRequest(),
            'media_url': 'http://example.org/'
        }))
        #  If the template could not be rendered, the test will have failed by that time, no need to assert anything

    def test_display_raw_sound(self):
        raw_sound = Sound.objects.bulk_query_id([self.sound.id])[0]
        Template("{% load display_sound %}{% display_raw_sound sound %}").render(Context({
            'sound': raw_sound,
            'request': HttpRequest(),
            'media_url': 'http://example.org/'
        }))
        #  If the template could not be rendered, the test will have failed by that time, no need to assert anything

    def test_display_sound_wrapper_view(self):
        response = self.client.get(reverse('sound-display', args=[self.sound.user.username, 921]))  # Non existent ID
        self.assertEqual(response.status_code, 404)

        response = self.client.get(reverse('sound-display', args=[self.sound.user.username, self.sound.id]))
        self.assertEqual(response.status_code, 200)


class SoundPackDownloadTestCase(TestCase):

    fixtures = ['initial_data']

    def setUp(self):
        user, packs, sounds = create_user_and_sounds(num_sounds=1, num_packs=1)
        self.sound = sounds[0]
        self.sound.moderation_state = "OK"
        self.sound.processing_state = "OK"
        self.sound.save()
        self.pack = packs[0]
        self.user = user
        self.factory = RequestFactory()

    def test_download_sound(self):
        with mock.patch('sounds.views.sendfile', return_value=HttpResponse()):

            # Check sound can't be downloaded if user not logged in
            resp = self.client.get(reverse('sound-download', args=[self.sound.user.username, self.sound.id]))
            self.assertRedirects(resp, '%s?next=%s' % (
            reverse('login'), reverse('sound', args=[self.sound.user.username, self.sound.id])))

            # Check donwload works successfully if user logged in
            self.client.login(username=self.user.username, password='testpass')
            resp = self.client.get(reverse('sound-download', args=[self.sound.user.username, self.sound.id]))
            self.assertEqual(resp.status_code, 200)

            # Check n download objects is 1
            self.assertEqual(Download.objects.filter(user=self.user, sound=self.sound).count(), 1)

            # Download again and check n download objects is still 1
            self.client.get(reverse('sound-download', args=[self.sound.user.username, self.sound.id]))
            self.assertEqual(Download.objects.filter(user=self.user, sound=self.sound).count(), 1)

    def test_download_pack(self):
        with mock.patch('sounds.views.download_sounds', return_value=HttpResponse()):

            # Check sound can't be downloaded if user not logged in
            resp = self.client.get(reverse('pack-download', args=[self.sound.user.username, self.pack.id]))
            self.assertRedirects(resp, '%s?next=%s' % (
            reverse('login'), reverse('pack', args=[self.sound.user.username, self.pack.id])))

            # Check donwload works successfully if user logged in
            self.client.login(username=self.user.username, password='testpass')
            resp = self.client.get(reverse('pack-download', args=[self.sound.user.username, self.pack.id]))
            self.assertEqual(resp.status_code, 200)

            # Check n download objects is 1
            self.assertEqual(Download.objects.filter(user=self.user, pack=self.pack).count(), 1)

            # Download again and check n download objects is still 1
            self.client.get(reverse('pack-download', args=[self.sound.user.username, self.pack.id]))
            self.assertEqual(Download.objects.filter(user=self.user, pack=self.pack).count(), 1)<|MERGE_RESOLUTION|>--- conflicted
+++ resolved
@@ -18,28 +18,6 @@
 #     See AUTHORS file.
 #
 
-<<<<<<< HEAD
-from django.test import TestCase, Client, RequestFactory
-from django.http import HttpRequest, HttpResponse
-from django.urls import reverse
-from django.contrib.auth.models import User, AnonymousUser
-from comments.models import Comment
-from django.core.cache import cache
-from django.core.management import call_command
-from django.core import mail
-from sounds.models import Sound, Pack, License, DeletedSound, SoundOfTheDay, Flag, Download
-from general.templatetags.filter_img import replace_img
-from sounds.views import get_sound_of_the_day_id, sound_download, pack_download
-from utils.tags import clean_and_split_tags
-from utils.encryption import encrypt
-from django.template import Context, Template
-import accounts
-import time
-import datetime
-from itertools import count
-from freezegun import freeze_time
-import mock
-=======
 import datetime
 import time
 from itertools import count
@@ -49,20 +27,19 @@
 from django.core import mail
 from django.core.cache import cache
 from django.core.management import call_command
-from django.http import HttpRequest
+from django.http import HttpRequest, HttpResponse
 from django.template import Context, Template
-from django.test import TestCase, Client
+from django.test import TestCase, Client, RequestFactory
 from django.urls import reverse
 from freezegun import freeze_time
 
 import accounts
 from comments.models import Comment
 from general.templatetags.filter_img import replace_img
-from sounds.models import Pack, Sound, SoundOfTheDay, License, DeletedSound, Flag
+from sounds.models import Pack, Sound, SoundOfTheDay, License, DeletedSound, Flag, Download
 from sounds.views import get_sound_of_the_day_id
 from utils.encryption import encrypt
 from utils.tags import clean_and_split_tags
->>>>>>> 199a1acb
 
 
 class OldSoundLinksRedirectTestCase(TestCase):
