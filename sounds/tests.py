--- conflicted
+++ resolved
@@ -87,27 +87,15 @@
         self.assertEqual(response.status_code, 404)
 
 
-<<<<<<< HEAD
 class RandomSoundAndUploaderTestCase(TestCase):
 
     fixtures = ['sounds']
 
     def test_random_sound(self):
-        random_sound = get_random_sound()
-        self.assertEqual(isinstance(random_sound, Sound), True)
-
-    def test_random_uploader(self):
-        # Update num_sounds in user profile data
-        for u in User.objects.all():
-            profile = u.profile
-            profile.num_sounds = u.sounds.all().count()
-            profile.save()
-        random_uploader = get_random_uploader()
-        self.assertEqual(isinstance(random_uploader, User), True)
-
-
-=======
->>>>>>> bfc806bf
+        sound_obj = Sound.objects.random()
+        self.assertEqual(isinstance(sound_obj, Sound), True)
+
+
 class CommentSoundsTestCase(TestCase):
 
     fixtures = ['sounds']
