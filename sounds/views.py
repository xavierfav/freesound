#
# Freesound is (c) MUSIC TECHNOLOGY GROUP, UNIVERSITAT POMPEU FABRA
#
# Freesound is free software: you can redistribute it and/or modify
# it under the terms of the GNU Affero General Public License as
# published by the Free Software Foundation, either version 3 of the
# License, or (at your option) any later version.
#
# Freesound is distributed in the hope that it will be useful,
# but WITHOUT ANY WARRANTY; without even the implied warranty of
# MERCHANTABILITY or FITNESS FOR A PARTICULAR PURPOSE.  See the
# GNU Affero General Public License for more details.
#
# You should have received a copy of the GNU Affero General Public License
# along with this program.  If not, see <http://www.gnu.org/licenses/>.
#
# Authors:
#     See AUTHORS file.
#

from django.conf import settings
from django.contrib import messages
from django.contrib.auth.decorators import login_required
from django.contrib.auth.models import User, Group
from django.core.cache import cache
from django.core.exceptions import ObjectDoesNotExist
from django.urls import reverse, resolve
from django.db import connection, transaction
from django.db.models import Q
from django.http import HttpResponseRedirect, Http404,\
    HttpResponsePermanentRedirect, JsonResponse
from django.shortcuts import get_object_or_404, redirect
from django.utils.six.moves.urllib.parse import urlparse
from django.http import HttpResponse
from django.template import loader
from accounts.models import Profile
from comments.forms import CommentForm
from comments.models import Comment
from forum.models import Thread
from freesound.freesound_exceptions import PermissionDenied
from geotags.models import GeoTag
from networkx import nx
from utils.frontend_handling import render
from sounds.forms import *
from sounds.management.commands.create_remix_groups import _create_nodes, _create_and_save_remixgroup
from sounds.models import Sound, Pack, License, Download, RemixGroup, DeletedSound, SoundOfTheDay, SoundLicenseHistory
from sounds.templatetags import display_sound
from donations.models import DonationsModalSettings
from tickets import TICKET_STATUS_CLOSED
from utils.search.search_general import get_random_sound_from_solr
from tickets.models import Ticket, TicketComment
from utils.username import redirect_if_old_username_or_404
from utils.downloads import download_sounds, should_suggest_donation
from utils.encryption import encrypt, decrypt
from utils.functional import combine_dicts
from utils.mail import send_mail_template
from utils.nginxsendfile import sendfile
from utils.pagination import paginate
from utils.similarity_utilities import get_similar_sounds
from utils.text import remove_control_chars
from follow import follow_utils
from operator import itemgetter
import gearman
import datetime
import time
import logging
import json
import os


logger = logging.getLogger('web')
downloads_logger = logging.getLogger('downloads')


def get_sound_of_the_day_id():
    """
    Returns random id of sound (int)
    """
    cache_key = "random_sound"
    random_sound = cache.get(cache_key)
    if not random_sound:
        try:
            today = datetime.date.today()
            now = datetime.datetime.now()
            tomorrow = datetime.datetime(today.year, today.month, today.day)
            time_until_tomorrow = tomorrow - now

            rnd = SoundOfTheDay.objects.get(date_display=today)
            random_sound = rnd.sound_id
            # Set the cache to expire at midnight tomorrow, so that
            # a new sound is chosen
            cache.set(cache_key, random_sound, time_until_tomorrow.seconds)
        except SoundOfTheDay.DoesNotExist:
            return None
    return random_sound


def sounds(request):
    n_weeks_back = 1
    latest_sounds = Sound.objects.latest_additions(5, '2 days')
    latest_sound_objects = Sound.objects.ordered_ids([latest_sound['sound_id'] for latest_sound in latest_sounds])
    latest_sounds = [(latest_sound, latest_sound_objects[index],) for index, latest_sound in enumerate(latest_sounds)]
    latest_packs = Pack.objects.select_related().filter(num_sounds__gt=0).exclude(is_deleted=True).order_by("-last_updated")[0:20]
    last_week = datetime.datetime.now()-datetime.timedelta(weeks=n_weeks_back)
    popular_sound_ids = [snd.id for snd in Sound.objects.filter(\
            Q(moderation_date__gte=last_week) | Q(created__gte=last_week)).order_by("-num_downloads")[0:5]]
    popular_sounds = Sound.objects.ordered_ids(popular_sound_ids)
    popular_packs = Pack.objects.filter(created__gte=last_week).exclude(is_deleted=True).order_by("-num_downloads")[0:5]
    random_sound_id = get_sound_of_the_day_id()
    if random_sound_id:
        random_sound = Sound.objects.bulk_query_id([random_sound_id])[0]
    else:
        random_sound = None
    tvars = {
        'latest_sounds': latest_sounds,
        'latest_packs': latest_packs,
        'popular_sounds': popular_sounds,
        'popular_packs': popular_packs,
        'random_sound': random_sound
    }
    return render(request, 'sounds/sounds.html', tvars)


def remixed(request):
    qs = RemixGroup.objects.all().order_by('-group_size')
    tvars = dict()
    tvars.update(paginate(request, qs, settings.SOUND_COMMENTS_PER_PAGE))
    return render(request, 'sounds/remixed.html', tvars)


def random(request):
    sound = get_random_sound_from_solr()
    sound_obj = None
    if sound:
        try:
            # There is a small edge case where a sound may have been marked
            # as explicit and is selected here before the index is updated,
            # but we expect this to happen rarely enough that it's not a problem
            sound_obj = Sound.objects.get(id=sound['id'])
        except Sound.DoesNotExist:
            pass
    if sound_obj is None:
        # Only if solr is down - Won't happen very often, but Sound.objects.random
        # will also restrict by sounds with at least 3 ratings  and an average
        # rating of >6. Not important to change this for the rare case that we trigger this.
        try:
            sound_obj = Sound.objects.random()
        except Sound.DoesNotExist:
            pass
    if sound_obj is None:
        raise Http404
    return HttpResponseRedirect('{}?random_browsing=true'.format(
        reverse('sound', args=[sound_obj.user.username, sound_obj.id])))


def packs(request):
    order = request.GET.get("order", "name")
    if order not in ["name", "-last_updated", "-created", "-num_sounds", "-num_downloads"]:
        order = "name"
    qs = Pack.objects.select_related() \
                     .filter(num_sounds__gt=0) \
                     .exclude(is_deleted=True) \
                     .order_by(order)
    tvars = {'order': order}
    tvars.update(paginate(request, qs, settings.PACKS_PER_PAGE, cache_count=True))
    return render(request, 'sounds/browse_packs.html', tvars)


def get_current_thread_ids():
    cursor = connection.cursor()
    cursor.execute("""
          SELECT forum_thread.id
            FROM forum_thread, forum_post
           WHERE forum_thread.last_post_id = forum_post.id
        ORDER BY forum_post.id DESC LIMIT 10
    """)
    return [x[0] for x in cursor.fetchall()]


def front_page(request):
    rss_cache = cache.get("rss_cache", None)
    donations_cache = cache.get("donations_cache", None)
    current_forum_threads = Thread.objects.filter(pk__in=get_current_thread_ids(),
                                                  first_post__moderation_state="OK",
                                                  last_post__moderation_state="OK") \
                                          .order_by('-last_post__created') \
                                          .select_related('author',
                                                          'forum',
                                                          'last_post',
                                                          'last_post__author',
                                                          'last_post__thread',
                                                          'last_post__thread__forum')
    latest_additions = Sound.objects.latest_additions(5, '2 days')
    random_sound_id = get_sound_of_the_day_id()
    if random_sound_id:
        random_sound = Sound.objects.bulk_query_id([random_sound_id])[0]
    else:
        random_sound = None
    tvars = {
        'rss_cache': rss_cache,
        'donations_cache': donations_cache,
        'current_forum_threads': current_forum_threads,
        'latest_additions': latest_additions,
        'random_sound': random_sound
    }
    return render(request, 'index.html', tvars)


@redirect_if_old_username_or_404
def sound(request, username, sound_id):
    try:
        sound = Sound.objects.select_related("license", "user", "user__profile", "pack").get(id=sound_id, user__username=username)
        user_is_owner = request.user.is_authenticated and \
            (sound.user == request.user or request.user.is_superuser or request.user.is_staff or
             Group.objects.get(name='moderators') in request.user.groups.all())
        # If the user is authenticated and this file is his, don't worry about moderation_state and processing_state
        if user_is_owner:
            if sound.moderation_state != "OK":
                messages.add_message(request, messages.INFO, 'Be advised, this file has <b>not been moderated</b> yet.')
            if sound.processing_state != "OK":
                messages.add_message(request, messages.INFO, 'Be advised, this file has <b>not been processed</b> yet.')
        else:
            if sound.moderation_state != 'OK' or sound.processing_state != 'OK':
                raise Http404
    except Sound.DoesNotExist:
        if DeletedSound.objects.filter(sound_id=sound_id).exists():
            return render(request, 'sounds/deleted_sound.html')
        else:
            raise Http404

    if request.method == "POST":
        form = CommentForm(request, request.POST)
        if request.user.is_authenticated:
            if request.user.profile.is_blocked_for_spam_reports():
                messages.add_message(request, messages.INFO, "You're not allowed to post the comment because your account "
                                                             "has been temporaly blocked after multiple spam reports")
            else:
                if form.is_valid():
                    comment_text = form.cleaned_data["comment"]
                    sound.add_comment(request.user, comment_text)
                    try:
                        if request.user.profile.email_not_disabled("new_comment"):
                            # Send the user an email to notify him of the new comment!
                            logger.debug("Notifying user %s of a new comment by %s" % (sound.user.username,
                                                                                       request.user.username))
                            send_mail_template(u'You have a new comment.', 'sounds/email_new_comment.txt',
                                               {'sound': sound, 'user': request.user, 'comment': comment_text},
                                               None, sound.user.email)
                    except Exception as e:
                        # If the email sending fails, ignore...
                        logger.error("Problem sending email to '%s' about new comment: %s" % (request.user.email, e))

                    return HttpResponseRedirect(sound.get_absolute_url())
    else:
        form = CommentForm(request)

    qs = Comment.objects.select_related("user", "user__profile")\
        .filter(sound_id=sound_id)
    display_random_link = request.GET.get('random_browsing')
    is_following = False
    if request.user.is_authenticated:
        users_following = follow_utils.get_users_following(request.user)
        if sound.user in users_following:
            is_following = True
    is_explicit = sound.is_explicit and (not request.user.is_authenticated or not request.user.profile.is_adult)

    tvars = {
        'sound': sound,
        'username': username,
        'form': form,
        'display_random_link': display_random_link,
        'is_following': is_following,
        'is_explicit': is_explicit,
        'sizes': settings.IFRAME_PLAYER_SIZE,
    }
    tvars.update(paginate(request, qs, settings.SOUND_COMMENTS_PER_PAGE))
    return render(request, 'sounds/sound.html', tvars)


@login_required
def after_download_modal(request):
    """
    This view checks if a modal should be shown after the user has downloaded a sound, and returns either the contents
    of the modal if needed.
    """
    response_content = None  # Default content of the response set to None (no modal)
    sound_name = request.GET.get('sound_name', 'this sound')  # Gets some data sent by the client

    def modal_shown_timestamps_cache_key(user):
        return 'modal_shown_timestamps_donations_shown_%i' % user.id

    if DonationsModalSettings.get_donation_modal_settings().enabled:
        # Get timestamps of last times modal was shown from cache
        modal_shown_timestamps = cache.get(modal_shown_timestamps_cache_key(request.user), [])

        # Iterate over timestamps, keep only the ones in last 24 hours and do the counting
        modal_shown_timestamps = [item for item in modal_shown_timestamps if item > (time.time() - 24 * 3600)]

        if should_suggest_donation(request.user, len(modal_shown_timestamps)):
            logger.info('Showing after download donate modal (%s)' % json.dumps({'user_id': request.user.id}))
            modal_shown_timestamps.append(time.time())
            cache.set(modal_shown_timestamps_cache_key(request.user), modal_shown_timestamps,
                      60 * 60 * 24)  # 24 lifetime cache
            template = loader.get_template('sounds/after_download_modal_donation.html')
            response_content = template.render({'sound_name': sound_name})

    return JsonResponse({'content': response_content})


@redirect_if_old_username_or_404
@transaction.atomic()
def sound_download(request, username, sound_id):
    if not request.user.is_authenticated:
        return HttpResponseRedirect('%s?next=%s' % (reverse("accounts-login"),
                                                    reverse("sound", args=[username, sound_id])))
    sound = get_object_or_404(Sound, id=sound_id, moderation_state="OK", processing_state="OK")
    if sound.user.username.lower() != username.lower():
        raise Http404

    if 'HTTP_RANGE' not in request.META:
        '''
        Download managers and some browsers use the range header to download files in multiple parts. We have observed 
        that all clients first make a GET with no range header (to get the file length) and then make multiple other 
        requests. We ignore all requests that have range header because we assume that a first query has already been 
        made. We additionally guard against users clicking on download multiple times by storing a sentinel in the 
        cache for 5 minutes.
        '''
        cache_key = 'sdwn_%d_%d' % (sound_id, request.user.id)
        if cache.get(cache_key, None) is None:
            Download.objects.create(user=request.user, sound=sound, license=sound.license)
            cache.set(cache_key, True, 60*60*5)  # Don't save downloads for the same user/sound in the next 5 minutes

<<<<<<< HEAD
=======
            cache.set(cache_key, True, 60 * 5)  # Don't save downloads for the same user/sound in 5 minutes
>>>>>>> 24186c6c
    return sendfile(sound.locations("path"), sound.friendly_filename(), sound.locations("sendfile_url"))


@redirect_if_old_username_or_404
@transaction.atomic()
def pack_download(request, username, pack_id):
    if not request.user.is_authenticated:
        return HttpResponseRedirect('%s?next=%s' % (reverse("accounts-login"),
                                                    reverse("pack", args=[username, pack_id])))
    pack = get_object_or_404(Pack, id=pack_id)
    if pack.user.username.lower() != username.lower():
        raise Http404

    if 'HTTP_RANGE' not in request.META:
<<<<<<< HEAD
        '''
        Download managers and some browsers use the range header to download files in multiple parts. We have observed 
        that all clients first make a GET with no range header (to get the file length) and then make multiple other 
        requests. We ignore all requests that have range header because we assume that a first query has already been 
        made. We additionally guard against users clicking on download multiple times by storing a sentinel in the 
        cache for 5 minutes.
        '''
        cache_key = 'pdwn_%d_%d' % (pack_id, request.user.id)
        if cache.get(cache_key, None) is None:
            Download.objects.create(user=request.user, pack=pack)
            cache.set(cache_key, True, 60*60*5)  # Don't save downloads for the same user/pack in the next 5 minutes
=======
        cache_key = 'pdwn_%s_%d' % (pack_id, request.user.id)
        if cache.get(cache_key, None) == None:
            if not Download.objects.filter(user=request.user, pack=pack).exists():
                Download.objects.create(user=request.user, pack=pack)
                cache.set(cache_key, True, 60*60*5)  # Don't save downloads for the same user/sound in 5 minutes
>>>>>>> 24186c6c

    licenses_url = (reverse('pack-licenses', args=[username, pack_id]))
    return download_sounds(licenses_url, pack)


def pack_licenses(request, username, pack_id):
    pack = get_object_or_404(Pack, id=pack_id)
    attribution = pack.get_attribution()
    return HttpResponse(attribution, content_type="text/plain")


@login_required
@transaction.atomic()
def sound_edit(request, username, sound_id):
    sound = get_object_or_404(Sound, id=sound_id, processing_state='OK')
    if sound.user.username.lower() != username.lower():
        raise Http404

    if not (request.user.has_perm('sound.can_change') or sound.user == request.user):
        raise PermissionDenied

    def is_selected(prefix):
        if request.method == "POST":
            for name in request.POST.keys():
                if name.startswith(prefix + '-'):
                    return True
        return False

    def update_sound_tickets(sound, text):
        tickets = Ticket.objects.filter(sound_id=sound.id)\
                               .exclude(status=TICKET_STATUS_CLOSED)
        for ticket in tickets:
            tc = TicketComment(sender=request.user,
                               ticket=ticket,
                               moderator_only=False,
                               text=text)
            tc.save()
            ticket.send_notification_emails(ticket.NOTIFICATION_UPDATED,
                                            ticket.MODERATOR_ONLY)

    if is_selected("description"):
        description_form = SoundDescriptionForm(
                request.POST,
                prefix="description",
                explicit_disable=sound.is_explicit)

        if description_form.is_valid():
            data = description_form.cleaned_data
            sound.is_explicit = data["is_explicit"]
            sound.set_tags(data["tags"])
            sound.description = remove_control_chars(data["description"])
            sound.original_filename = data["name"]
            sound.mark_index_dirty()
            sound.invalidate_template_caches()
            update_sound_tickets(sound, '%s updated the sound description and/or tags.' % request.user.username)
            return HttpResponseRedirect(sound.get_absolute_url())
    else:
        tags = " ".join([tagged_item.tag.name for tagged_item in sound.tags.all().order_by('tag__name')])
        description_form = SoundDescriptionForm(prefix="description",
                                                explicit_disable=sound.is_explicit,
                                                initial=dict(tags=tags,
                                                             description=sound.description,
                                                             name=sound.original_filename))

    packs = Pack.objects.filter(user=request.user).exclude(is_deleted=True)
    if is_selected("pack"):
        pack_form = PackForm(packs, request.POST, prefix="pack")
        if pack_form.is_valid():
            data = pack_form.cleaned_data
            affected_packs = []
            if data['new_pack']:
                (pack, created) = Pack.objects.get_or_create(user=sound.user, name=data['new_pack'])
                if sound.pack:
                    affected_packs.append(sound.pack)  # Append previous sound pack if exists
                sound.pack = pack
                affected_packs.append(pack)
            else:
                new_pack = data["pack"]
                old_pack = sound.pack
                if new_pack != old_pack:
                    sound.pack = new_pack
                    if new_pack:
                        affected_packs.append(new_pack)
                    if old_pack:
                        affected_packs.append(old_pack)

            sound.mark_index_dirty()  # Marks as dirty and saves
            sound.invalidate_template_caches()
            update_sound_tickets(sound, '%s updated the sound pack.' % request.user.username)
            for affected_pack in affected_packs:  # Process affected packs
                affected_pack.process()

            return HttpResponseRedirect(sound.get_absolute_url())
    else:
        pack_form = PackForm(packs, prefix="pack", initial=dict(pack=sound.pack.id) if sound.pack else None)

    if is_selected("geotag"):
        geotag_form = GeotaggingForm(request.POST, prefix="geotag")
        if geotag_form.is_valid():
            data = geotag_form.cleaned_data
            if data["remove_geotag"]:
                if sound.geotag:
                    sound.geotag.delete()
                    sound.geotag = None
                    sound.mark_index_dirty()
            else:
                if sound.geotag:
                    sound.geotag.lat = data["lat"]
                    sound.geotag.lon = data["lon"]
                    sound.geotag.zoom = data["zoom"]
                    sound.geotag.save()
                else:
                    sound.geotag = GeoTag.objects.create(lat=data["lat"], lon=data["lon"], zoom=data["zoom"],
                                                         user=request.user)
                    sound.mark_index_dirty()

            sound.mark_index_dirty()
            sound.invalidate_template_caches()
            update_sound_tickets(sound, '%s updated the sound geotag.' % request.user.username)
            return HttpResponseRedirect(sound.get_absolute_url())
    else:
        if sound.geotag:
            geotag_form = GeotaggingForm(prefix="geotag", initial=dict(lat=sound.geotag.lat, lon=sound.geotag.lon,
                                                                       zoom=sound.geotag.zoom))
        else:
            geotag_form = GeotaggingForm(prefix="geotag")

    license_form = NewLicenseForm(request.POST)
    if request.POST and license_form.is_valid():
        new_license = license_form.cleaned_data["license"]
        if new_license != sound.license:
            sound.set_license(new_license)
        sound.mark_index_dirty()  # Sound is saved here
        if sound.pack:
            sound.pack.process()  # Sound license changed, process pack (if sound has pack)
        sound.invalidate_template_caches()
        update_sound_tickets(sound, '%s updated the sound license.' % request.user.username)
        return HttpResponseRedirect(sound.get_absolute_url())
    else:
        license_form = NewLicenseForm(initial={'license': sound.license})

    tvars = {
        'sound': sound,
        'description_form': description_form,
        'pack_form': pack_form,
        'geotag_form': geotag_form,
        'license_form': license_form
    }
    return render(request, 'sounds/sound_edit.html', tvars)


@login_required
@transaction.atomic()
def pack_edit(request, username, pack_id):
    pack = get_object_or_404(Pack, id=pack_id)
    if pack.user.username.lower() != username.lower():
        raise Http404
    pack_sounds = ",".join([str(s.id) for s in pack.sounds.all()])

    if not (request.user.has_perm('pack.can_change') or pack.user == request.user):
        raise PermissionDenied

    current_sounds = list()
    if request.method == "POST":
        form = PackEditForm(request.POST, instance=pack)
        if form.is_valid():
            form.save()
            pack.sounds.all().update(is_index_dirty=True)
            return HttpResponseRedirect(pack.get_absolute_url())
    else:
        form = PackEditForm(instance=pack, initial=dict(pack_sounds=pack_sounds))
        current_sounds = Sound.objects.bulk_sounds_for_pack(pack_id=pack.id)
    tvars = {
        'pack': pack,
        'form': form,
        'current_sounds': current_sounds,
    }
    return render(request, 'sounds/pack_edit.html', tvars)


@login_required
@transaction.atomic()
def pack_delete(request, username, pack_id):
    pack = get_object_or_404(Pack, id=pack_id)
    if pack.user.username.lower() != username.lower():
        raise Http404

    if not (request.user.has_perm('pack.can_change') or pack.user == request.user):
        raise PermissionDenied

    encrypted_string = request.GET.get("pack", None)
    waited_too_long = False
    if encrypted_string is not None:
        pack_id, now = decrypt(encrypted_string).split("\t")
        pack_id = int(pack_id)
        link_generated_time = float(now)
        if pack_id != pack.id:
            raise PermissionDenied
        if abs(time.time() - link_generated_time) < 10:
            logger.debug("User %s requested to delete pack %s" % (request.user.username, pack_id))
            pack.delete_pack(remove_sounds=False)
            return HttpResponseRedirect(reverse("accounts-home"))
        else:
            waited_too_long = True

    encrypted_link = encrypt(u"%d\t%f" % (pack.id, time.time()))
    tvars = {
        'pack': pack,
        'encrypted_link': encrypted_link,
        'waited_too_long': waited_too_long
    }
    return render(request, 'sounds/pack_delete.html', tvars)


@login_required
@transaction.atomic()
def sound_edit_sources(request, username, sound_id):
    sound = get_object_or_404(Sound, id=sound_id)
    if sound.user.username.lower() != username.lower():
        raise Http404

    if not (request.user.has_perm('sound.can_change') or sound.user == request.user):
        raise PermissionDenied

    current_sources = Sound.objects.ordered_ids([element['id'] for element in sound.sources.all().values('id')])
    sources_string = ",".join(map(str, [source.id for source in current_sources]))
    if request.method == 'POST':
        form = RemixForm(sound, request.POST)
        if form.is_valid():
            form.save()
    else:
        form = RemixForm(sound, initial=dict(sources=sources_string))
    tvars = {
        'sound': sound,
        'form': form,
        'current_sources': current_sources
    }
    return render(request, 'sounds/sound_edit_sources.html', tvars)


@redirect_if_old_username_or_404
def remixes(request, username, sound_id):
    sound = get_object_or_404(Sound, id=sound_id, moderation_state="OK", processing_state="OK")
    if sound.user.username.lower() != username.lower():
        raise Http404
    try:
        remix_group = sound.remix_group.all()[0]
    except:
        raise Http404
    return HttpResponseRedirect(reverse("remix-group", args=[remix_group.id]))


def remix_group(request, group_id):
    group = get_object_or_404(RemixGroup, id=group_id)
    data = group.protovis_data
    sounds = Sound.objects.ordered_ids(
        [element['id'] for element in group.sounds.all().order_by('created').values('id')])
    tvars = {
        'sounds': sounds,
        'last_sound': sounds[len(sounds)-1],
        'group_sound': sounds[0],
        'data': data,
    }
    return render(request, 'sounds/remixes.html', tvars)


@redirect_if_old_username_or_404
def geotag(request, username, sound_id):
    sound = get_object_or_404(Sound, id=sound_id, moderation_state="OK", processing_state="OK")
    if sound.user.username.lower() != username.lower():
        raise Http404
    return render(request, 'sounds/geotag.html', locals())


@redirect_if_old_username_or_404
def similar(request, username, sound_id):
    sound = get_object_or_404(Sound,
                              id=sound_id,
                              moderation_state="OK",
                              processing_state="OK",
                              analysis_state="OK",
                              similarity_state="OK")
    if sound.user.username.lower() != username.lower():
        raise Http404

    similarity_results, count = get_similar_sounds(sound, request.GET.get('preset', None), int(settings.SOUNDS_PER_PAGE))
    logger.debug('Got similar_sounds for %s: %s' % (sound_id, similarity_results))
    similar_sounds = Sound.objects.ordered_ids([sound_id for sound_id, distance in similarity_results])
    return render(request, 'sounds/similar.html', locals())


@redirect_if_old_username_or_404
@transaction.atomic()
def pack(request, username, pack_id):
    try:
        pack = Pack.objects.select_related().get(id=pack_id)
        if pack.user.username.lower() != username.lower():
            raise Http404
    except Pack.DoesNotExist:
        raise Http404

    if pack.is_deleted:
        return render(request, 'sounds/deleted_pack.html')

    qs = Sound.objects.only('id').filter(pack=pack, moderation_state="OK", processing_state="OK")
    paginate_data = paginate(request, qs, settings.SOUNDS_PER_PAGE)
    paginator = paginate_data['paginator']
    current_page = paginate_data['current_page']
    page = paginate_data['page']
    sound_ids = [sound_obj.id for sound_obj in page]
    pack_sounds = Sound.objects.ordered_ids(sound_ids)

    num_sounds_ok = len(qs)
    if num_sounds_ok == 0 and pack.num_sounds != 0:
        messages.add_message(request, messages.INFO, 'The sounds of this pack have <b>not been moderated</b> yet.')
    else :
        if num_sounds_ok < pack.num_sounds :
            messages.add_message(request, messages.INFO, 'This pack contains more sounds that have <b>not been moderated</b> yet.')

    # If user is owner of pack, display form to add description
    enable_description_form = False
    if request.user.id == pack.user_id:
        enable_description_form = True
        form = PackDescriptionForm(instance = pack)

    # Manage POST info (if adding a description)
    if request.method == 'POST':
        form = PackDescriptionForm(request.POST, pack)
        if form.is_valid():
            pack.description = form.cleaned_data['description']
            pack.save()
        else:
            pass

    return render(request, 'sounds/pack.html', locals())


@redirect_if_old_username_or_404
def packs_for_user(request, username):
    user = get_object_or_404(User, username__iexact=username)
    order = request.GET.get("order", "name")
    if order not in ["name", "-last_updated", "-created", "-num_sounds", "-num_downloads"]:
        order = "name"
    qs = Pack.objects.select_related().filter(user=user, num_sounds__gt=0).exclude(is_deleted=True).order_by(order)
    return render(request, 'sounds/packs.html', combine_dicts(paginate(request, qs, settings.PACKS_PER_PAGE), locals()))


@redirect_if_old_username_or_404
def for_user(request, username):
    user = get_object_or_404(User, username__iexact=username)
    qs = Sound.public.only('id').filter(user=user)
    paginate_data = paginate(request, qs, settings.SOUNDS_PER_PAGE)
    paginator = paginate_data['paginator']
    current_page = paginate_data['current_page']
    page = paginate_data['page']
    sound_ids = [sound_obj.id for sound_obj in page]
    user_sounds = Sound.objects.ordered_ids(sound_ids)
    return render(request, 'sounds/for_user.html', locals())


@login_required
@transaction.atomic()
def delete(request, username, sound_id):
    sound = get_object_or_404(Sound, id=sound_id)
    if sound.user.username.lower() != username.lower():
        raise Http404

    if not (request.user.has_perm('sound.delete_sound') or sound.user == request.user):
        raise PermissionDenied

    error_message = None
    if request.method == "POST" :
        form = DeleteSoundForm(request.POST, sound_id=sound_id)
        if not form.is_valid():
            error_message = "Sorry, you waited too long, ... try again?"
            form = DeleteSoundForm(sound_id=sound_id)
        else:

            logger.debug("User %s requested to delete sound %s" % (request.user.username,sound_id))
            try:
                ticket = sound.ticket
                tc = TicketComment(sender=request.user,
                                   text="User %s deleted the sound" % request.user,
                                   ticket=ticket,
                                   moderator_only=False)
                tc.save()
            except Ticket.DoesNotExist:
                # No ticket assigned, not adding any message (should not happen)
                pass
            sound.delete()

            return HttpResponseRedirect(reverse("accounts-home"))
    else:
        form = DeleteSoundForm(sound_id=sound_id)

    tvars = {
            'error_message': error_message,
            'delete_form': form,
            'sound': sound
            }
    return render(request, 'sounds/delete.html', tvars)


@redirect_if_old_username_or_404
@transaction.atomic()
def flag(request, username, sound_id):
    sound = get_object_or_404(Sound, id=sound_id, moderation_state="OK", processing_state="OK")
    if sound.user.username.lower() != username.lower():
        raise Http404

    user = None
    if request.user.is_authenticated:
        user = request.user

    if request.method == "POST":
        flag_form = FlagForm(request.POST)
        if flag_form.is_valid():
            flag = flag_form.save()
            flag.reporting_user = user
            flag.sound = sound
            flag.save()

            if user:
                user_email = user.email
            else:
                user_email = flag_form.cleaned_data["email"]

            from_email = settings.DEFAULT_FROM_EMAIL
            send_mail_template(u"Sound flag: %s - %s" % (sound.user.username, sound.original_filename),
                    "sounds/email_flag.txt", {"flag": flag}, from_email, reply_to=user_email)

            return redirect(sound)
    else:
        initial = {}
        if user:
            initial["email"] = user.email
        flag_form = FlagForm(initial=initial)

    tvars = {"sound": sound,
             "flag_form": flag_form}

    return render(request, 'sounds/sound_flag.html', tvars)


def sound_short_link(request, sound_id):
    sound = get_object_or_404(Sound, id=sound_id)
    return redirect('sound', username=sound.user.username,
            sound_id=sound.id)


def __redirect_old_link(request, cls, url_name):
    obj_id = request.GET.get('id', False)
    if obj_id:
        try:
            obj = get_object_or_404(cls, id=int(obj_id))
            return HttpResponsePermanentRedirect(reverse(url_name, args=[obj.user.username, obj_id]))
        except ValueError:
            raise Http404
    else:
        raise Http404


def old_sound_link_redirect(request):
    return __redirect_old_link(request, Sound, "sound")


def old_pack_link_redirect(request):
    return __redirect_old_link(request, Pack, "pack")


@redirect_if_old_username_or_404
def display_sound_wrapper(request, username, sound_id):
    sound_obj = get_object_or_404(Sound, id=sound_id)
    if sound_obj.user.username.lower() != username.lower():
        raise Http404

    # The following code is duplicated in sounds.tempaltetags.display_sound. This could be optimized.
    is_explicit = False
    if sound_obj is not None:
        is_explicit = sound_obj.is_explicit and \
                      (not request.user.is_authenticated or \
                       not request.user.profile.is_adult)
    tvars = {
        'sound_id': sound_id,
        'sound': sound_obj,
        'sound_tags': sound_obj.get_sound_tags(12),
        'sound_user': sound_obj.user.username,
        'license_name': sound_obj.license.name,
        'media_url': settings.MEDIA_URL,
        'request': request,
        'is_explicit': is_explicit
    }
    return render(request, 'sounds/display_sound.html', tvars)


def embed_iframe(request, sound_id, player_size):
    """
    This view returns an HTML player of `sound_id` which can be embeded in external sites.
    The player can take different "sizes" including:

        - 'mini': shows just a play button and a loop button. No background image.
          Eg: /embed/sound/iframe/1234/simple/mini/.
        - 'small': shows a play button, a loop button and the name of the user and sound.
          No background image. Eg: /embed/sound/iframe/1234/simple/small/.
        - 'medium': shows the waveform image with playing controls plus the sound name, username, license and some tags.
          Eg: /embed/sound/iframe/1234/simple/medium/.
        - 'medium_no_info': shows the waveform and with playing controls.
          Eg: /embed/sound/iframe/1234/simple/medium_no_info/.
        - 'large': shows the waveform image in large size with playing controls plus the sound name, username and license.
          Eg: /embed/sound/iframe/1234/simple/large/.
        - 'large_no_info': shows the waveform image in large size with playing controls.
          Eg: /embed/sound/iframe/1234/simple/large_no_info/.
        - 'full_size': like 'large' but taking the full width (used in twitter embeds).
          Eg: /embed/sound/iframe/1234/simple/full_size/.

    The sizes 'medium', 'medium_no_info', 'large', 'large_no_info' and 'full_size' can optionally show the spectrogram
    image instead of the waveform if being passed a request parameter 'spec=1' in the URL.
    Eg: /embed/sound/iframe/1234/simple/large/?spec=1.

    The sizes 'medium' and 'medium_no_info' can optionally show a button to toggle the background image between the
    waveform and the spectrogram by passing the request parameter 'td=1'. Bigger sizes always show that button.
    """
    if player_size not in ['mini', 'small', 'medium', 'large', 'large_no_info', 'medium_no_info', 'full_size']:
        raise Http404
    sound = get_object_or_404(Sound, id=sound_id, moderation_state='OK', processing_state='OK')
    tvars = {
        'sound': sound,
        'username_and_filename': '%s - %s' % (sound.user.username, sound.original_filename),
        'size': player_size,
        'use_spectrogram': request.GET.get('spec', None) == '1',
        'show_toggle_display_button': request.GET.get('td', None) == '1',
    }
    return render(request, 'sounds/sound_iframe.html', tvars)


def oembed(request):
    url = request.GET.get('url', '')
    view, args, kwargs = resolve(urlparse(url)[2])
    if not 'sound_id' in kwargs:
        raise Http404
    sound_id = kwargs['sound_id']
    sound = get_object_or_404(Sound, id=sound_id, moderation_state='OK', processing_state='OK')
    player_size = request.GET.get('size', 'medium')
    if player_size == 'large':
        sizes = settings.IFRAME_PLAYER_SIZE['large']
    if player_size == 'medium':
        sizes = settings.IFRAME_PLAYER_SIZE['medium']
    if player_size == 'small':
        sizes = settings.IFRAME_PLAYER_SIZE['small']
    tvars = {
        'sound': sound,
        'sizes': sizes,
        'player_size': player_size,
    }
    return render(request, 'sounds/sound_oembed.xml', tvars, content_type='text/xml')


def downloaders(request, username, sound_id):
    sound = get_object_or_404(Sound, id=sound_id)

    # Retrieve all users that downloaded a sound
    qs = Download.objects.filter(sound=sound_id)

    pagination = paginate(request, qs, 32, object_count=sound.num_downloads)
    page = pagination["page"]

    # Get all users+profiles for the user ids
    sounds = list(page)
    userids = [s.user_id for s in sounds]
    users = User.objects.filter(pk__in=userids).select_related("profile")
    user_map = {}
    for u in users:
        user_map[u.id] = u

    download_list = []
    for s in page:
        download_list.append({"created":s.created, "user": user_map[s.user_id]})
    download_list = sorted(download_list, key=itemgetter("created"), reverse=True)

    tvars = {"sound": sound,
             "username": username,
             "download_list": download_list}
    tvars.update(pagination)

    return render(request, 'sounds/downloaders.html', tvars)


def pack_downloaders(request, username, pack_id):
    pack = get_object_or_404(Pack, id = pack_id)

    # Retrieve all users that downloaded a sound
    qs = Download.objects.filter(pack=pack_id)
    return render(request, 'sounds/pack_downloaders.html', combine_dicts(paginate(request, qs, 32, object_count=pack.num_downloads), locals()))<|MERGE_RESOLUTION|>--- conflicted
+++ resolved
@@ -330,10 +330,7 @@
             Download.objects.create(user=request.user, sound=sound, license=sound.license)
             cache.set(cache_key, True, 60*60*5)  # Don't save downloads for the same user/sound in the next 5 minutes
 
-<<<<<<< HEAD
-=======
             cache.set(cache_key, True, 60 * 5)  # Don't save downloads for the same user/sound in 5 minutes
->>>>>>> 24186c6c
     return sendfile(sound.locations("path"), sound.friendly_filename(), sound.locations("sendfile_url"))
 
 
@@ -348,7 +345,6 @@
         raise Http404
 
     if 'HTTP_RANGE' not in request.META:
-<<<<<<< HEAD
         '''
         Download managers and some browsers use the range header to download files in multiple parts. We have observed 
         that all clients first make a GET with no range header (to get the file length) and then make multiple other 
@@ -360,13 +356,6 @@
         if cache.get(cache_key, None) is None:
             Download.objects.create(user=request.user, pack=pack)
             cache.set(cache_key, True, 60*60*5)  # Don't save downloads for the same user/pack in the next 5 minutes
-=======
-        cache_key = 'pdwn_%s_%d' % (pack_id, request.user.id)
-        if cache.get(cache_key, None) == None:
-            if not Download.objects.filter(user=request.user, pack=pack).exists():
-                Download.objects.create(user=request.user, pack=pack)
-                cache.set(cache_key, True, 60*60*5)  # Don't save downloads for the same user/sound in 5 minutes
->>>>>>> 24186c6c
 
     licenses_url = (reverse('pack-licenses', args=[username, pack_id]))
     return download_sounds(licenses_url, pack)
