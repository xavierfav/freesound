--- conflicted
+++ resolved
@@ -8,27 +8,6 @@
     <div class="small_player">
         {% include "sounds/player_medium.html" %}
     </div>
-<<<<<<< HEAD
-    <div class="link_title">
-	    <div class="div_link">
-	       <a class="title" href="{% url sound sound.user.username sound.id %}">{{sound.original_filename|truncate_string:20}}</a>
-	    </div>
-	    <div class="div_stars">
-	       <ul class="star-rating">
-	           <li class="current-rating" style="width:{{sound.rating_percent}}%;">Currently {{sound.avg_rating|stringformat:"%.1f"}}/5 Stars.</li>
-	           <li><a href="{{sound|rating_url:"1"}}" title="pretty bad :-(" class="one-star">1</a></li>
-	           <li><a href="{{sound|rating_url:"2"}}" title="quite good" class="two-stars">2</a></li>
-	           <li><a href="{{sound|rating_url:"3"}}" title="good :-)" class="three-stars">3</a></li>
-	           <li><a href="{{sound|rating_url:"4"}}" title="very good" class="four-stars">4</a></li>
-	           <li><a href="{{sound|rating_url:"5"}}" title="amazing :-o" class="five-stars">5</a></li>
-	       </ul>
-	    </div>
-    </div>
-    <div  class="div_description">
-        <p class="description">{{sound.description|striptags|safe|truncatewords:30}}</p>
-    </div>
-</div>
-=======
     <div class="sound_title">
             <div class="sound_filename">
                <a class="title" href="{% url sound sound.user.username sound.id %}">{{sound.original_filename|truncate_string:28}}</a>
@@ -56,7 +35,6 @@
             </div>
       </div> 
 </div> 
->>>>>>> cccb8005
 
 <div class="sample_information">
     <a class="user" href="{% url account sound.user.username %}">{{sound.user.username}}</a><br />
