--- conflicted
+++ resolved
@@ -176,15 +176,6 @@
 
         return paths
     
-<<<<<<< HEAD
-    def get_sources(self):
-        return ",".join([str(p.id) for p in self.sources.all()])
-
-    def get_sources(self):
-        return ",".join([str(p.id) for p in self.sources.all()])
-    
-=======
->>>>>>> 828617a6
     def get_channels_display(self):
         if self.channels == 1:
             return u"Mono" 
