--- conflicted
+++ resolved
@@ -26,12 +26,4 @@
                 'sounds_url': context['sounds_url']
                 }
     else:
-<<<<<<< HEAD
-        raise template.TemplateSyntaxError, "the display_sound tag needs either a sound id or an actual sound object"
-=======
-        print "sound is", sound, type(sound)
-        raise template.TemplateSyntaxError, "the display_sound tag needs either a sound id or an actual sound object"
-        
-
-
->>>>>>> 5de8448b
+        raise template.TemplateSyntaxError, "the display_sound tag needs either a sound id or an actual sound object"