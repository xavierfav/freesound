from accounts.models import Profile
from comments.forms import CommentForm
from comments.models import Comment
from django.conf import settings
from django.contrib.auth.decorators import login_required
from django.contrib.auth.models import User
from django.contrib.contenttypes.models import ContentType
from django.core.cache import cache
from django.core.servers.basehttp import FileWrapper
from django.core.urlresolvers import reverse
from django.db.models import Count, Max
from django.http import HttpResponseRedirect, Http404, HttpResponse
from django.shortcuts import render_to_response, get_object_or_404
from django.template import RequestContext
from forum.models import Post
from freesound_exceptions import PermissionDenied
from geotags.models import GeoTag
from sounds.forms import SoundDescriptionForm, PackForm, GeotaggingForm, \
<<<<<<< HEAD
    LicenseForm, FlagForm, RemixForm
from accounts.models import Profile
=======
    LicenseForm, FlagForm
>>>>>>> 31176321
from sounds.models import Sound, Pack, Download
from utils.cache import invalidate_template_cache
from utils.encryption import encrypt, decrypt
from utils.functional import combine_dicts
from utils.mail import send_mail_template
from utils.pagination import paginate
<<<<<<< HEAD
import os
=======
from utils.text import slugify
>>>>>>> 31176321
import datetime
import os

def get_random_sound():
    cache_key = "random_sound"
    random_sound = cache.get(cache_key)
    if not random_sound:
        random_sound = Sound.objects.random()
        cache.set(cache_key, random_sound, 60*60*24)
    return random_sound

def get_random_uploader():
    cache_key = "random_uploader"
    random_uploader = cache.get(cache_key)
    if not random_uploader:
        random_uploader = Profile.objects.random_uploader()
        cache.set(cache_key, random_uploader, 60*60*24)
    return random_uploader

def sounds(request):
    n_weeks_back = 20
    latest_sounds = Sound.objects.latest_additions(5, '3 years')
    latest_packs = Pack.objects.annotate(num_sounds=Count('sound'), last_update=Max('sound__created')).filter(num_sounds__gt=0).order_by("-last_update")[0:20]

    # popular_sounds = Sound.public.filter(download__created__gte=datetime.datetime.now()-datetime.timedelta(weeks=n_weeks_back)).annotate(num_d=Count('download')).order_by("-num_d")[0:20]
    popular_sounds = Sound.objects.filter(download__created__gte=datetime.datetime.now()-datetime.timedelta(weeks=n_weeks_back)).annotate(num_d=Count('download')).order_by("-num_d")[0:5]
    
    # popular_packs = Pack.objects.filter(sound__moderation_state="OK", sound__processing_state="OK").filter(download__created__gte=datetime.datetime.now()-datetime.timedelta(weeks=n_weeks_back)).annotate(num_d=Count('download')).order_by("-num_d")[0:20]
    popular_packs = Pack.objects.filter(download__created__gte=datetime.datetime.now()-datetime.timedelta(weeks=n_weeks_back)).annotate(num_d=Count('download')).order_by("-num_d")[0:20]
    
    random_sound = get_random_sound()
    random_uploader = get_random_uploader()
    return render_to_response('sounds/sounds.html', locals(), context_instance=RequestContext(request)) 

def remixed(request):
    pass

def random(request):
    pass

def packs(request):
    pass

def front_page(request):
    rss_url = settings.FREESOUND_RSS
    pledgie_campaign = settings.PLEDGIE_CAMPAIGN

    latest_forum_posts = Post.objects.select_related('author', 'thread', 'thread__forum').all().order_by("-created")[0:10]
    latest_additions = Sound.objects.latest_additions(5)
    
    random_sound = get_random_sound()
    
    return render_to_response('index.html', locals(), context_instance=RequestContext(request)) 


def sound(request, username, sound_id):
    try:
        sound = Sound.objects.select_related("license", "user", "pack").get(user__username__iexact=username, id=sound_id, moderation_state="OK", processing_state="OK")
    except Sound.DoesNotExist: #@UndefinedVariable
        raise Http404
    
    tags = sound.tags.select_related("tag").all()
    content_type = ContentType.objects.get_for_model(Sound)
    
    if request.method == "POST":
        form = CommentForm(request, request.POST)
        if form.is_valid():
            sound.comments.add(Comment(content_object=sound, user=request.user, comment=form.cleaned_data["comment"]))

            sound.num_comments = sound.num_comments + 1
            sound.save() 
            
            return HttpResponseRedirect(sound.get_absolute_url())
    else:
<<<<<<< HEAD
        form = CommentForm(request)

=======
        form = CommentForm()
    
>>>>>>> 31176321
    qs = Comment.objects.select_related("user").filter(content_type=content_type, object_id=sound_id)
    return render_to_response('sounds/sound.html', combine_dicts(locals(), paginate(request, qs, settings.SOUND_COMMENTS_PER_PAGE)), context_instance=RequestContext(request))


@login_required
def sound_download(request, username, sound_id):
    sound = get_object_or_404(Sound, user__username__iexact=username, id=sound_id, moderation_state="OK", processing_state="OK")
    sound_path = sound.paths()["sound_path"] # 34/sounds/123_something.wav
    
    if not os.path.exists(os.path.join(settings.SOUNDS_PATH, sound_path)):
        raise Http404

    attachment_name = os.path.basename(sound_path)
    
    Download.objects.get_or_create(user=request.user, sound=sound)
    if settings.DEBUG:
        file_path = os.path.join(settings.SOUNDS_PATH, sound_path)
        response = HttpResponse(FileWrapper(file(file_path, "rb")))
        response['Content-Length'] = os.path.getsize(file_path)
    else:
        response = HttpResponse()
        response['X-Accel-Redirect'] = os.path.join("/downloads/sounds/", sound_path)

    response['Content-Type']="application/octet-stream"
    response['Content-Disposition'] = "attachment; filename=\"%s\"" % attachment_name
    
    return response

@login_required
def pack_download(request, username, pack_id):
    pack = get_object_or_404(Pack, user__username__iexact=username, id=pack_id)
    pack_path = '%d.zip' % pack.id

    if not os.path.exists(os.path.join(settings.PACKS_PATH, pack_path)):
        raise Http404
    
    Download.objects.get_or_create(user=request.user, pack=pack)
    
    if settings.DEBUG:
        file_path = os.path.join(settings.PACKS_PATH, pack_path)
        response = HttpResponse(FileWrapper(file(file_path, "rb")))
        response['Content-Length'] = os.path.getsize(file_path)
    else:
        response = HttpResponse()
        response['X-Accel-Redirect'] = os.path.join("downloads/packs/", pack_path)
    
    response['Content-Type'] = "application/octet-stream"
    response['Content-Disposition'] = "attachment; filename=\"%s\"" % pack.get_filename()

    return response
        
@login_required
def sound_edit(request, username, sound_id):
    sound = get_object_or_404(Sound, user__username__iexact=username, id=sound_id, moderation_state="OK", processing_state="OK")
    
    if not (request.user.has_perm('sound.can_change') or sound.user == request.user):
        raise PermissionDenied
    
    def is_selected(prefix):
        if request.method == "POST":
            for name in request.POST.keys():
                if name.startswith(prefix + '-'):
                    return True
        return False
    
    if is_selected("description"):
        description_form = SoundDescriptionForm(request.POST, prefix="description")
        if description_form.is_valid():
            data = description_form.cleaned_data
            sound.set_tags(data["tags"])
            sound.description = data["description"]
            sound.save()
            invalidate_template_cache("sound_header", sound.id)
            return HttpResponseRedirect(sound.get_absolute_url())
    else:
        tags = " ".join([tagged_item.tag.name for tagged_item in sound.tags.all().order_by('tag__name')])
        description_form = SoundDescriptionForm(prefix="description", initial=dict(tags=tags, description=sound.description))
    
    packs = Pack.objects.filter(user=request.user)
    
    if is_selected("pack"):
        pack_form = PackForm(packs, request.POST, prefix="pack")
        if pack_form.is_valid():
            data = pack_form.cleaned_data
            if data['new_pack']:
                (pack, created) = Pack.objects.get_or_create(user=sound.user, name=data['new_pack'])
                if sound.pack:
                    sound.pack.is_dirty = True
                    sound.pack.save()
                sound.pack = pack
            else:
                new_pack = data["pack"]
                old_pack = sound.pack
                if new_pack != old_pack:
                    if old_pack:
                        old_pack.is_dirty = True
                        old_pack.save()
                    if new_pack:
                        new_pack.is_dirty = True
                        new_pack.save()
                    sound.pack = new_pack
            sound.save()
            invalidate_template_cache("sound_header", sound.id)
            return HttpResponseRedirect(sound.get_absolute_url())
    else:
        pack_form = PackForm(packs, prefix="pack", initial=dict(pack=sound.pack.id) if sound.pack else None)

    if is_selected("geotag"):
        geotag_form = GeotaggingForm(request.POST, prefix="geotag")
        if geotag_form.is_valid():
            data = geotag_form.cleaned_data
            if data["remove_geotag"]:
                if sound.geotag:
                    geotag = sound.geotag.delete()
                    sound.geotag = None
                    sound.save()
            else:
                if sound.geotag:
                    sound.geotag.lat = data["lat"]
                    sound.geotag.lon = data["lon"]
                    sound.geotag.zoom = data["zoom"]
                else:
                    sound.geotag = GeoTag.objects.create(lat=data["lat"], lon=data["lon"], zoom=data["zoom"], user=request.user)
                    sound.save()
            
            invalidate_template_cache("sound_footer", sound.id)
            return HttpResponseRedirect(sound.get_absolute_url())    
    else:
        if sound.geotag:
            geotag_form = GeotaggingForm(prefix="geotag", initial=dict(lat=sound.geotag.lat, lon=sound.geotag.lon, zoom=sound.geotag.zoom))
        else:
            geotag_form = GeotaggingForm(prefix="geotag")

    if is_selected("license"):
        license_form = LicenseForm(request.POST, prefix="license")
        if license_form.is_valid():
            sound.license = license_form.cleaned_data["license"]
            sound.save()
            invalidate_template_cache("sound_footer", sound.id)
            return HttpResponseRedirect(sound.get_absolute_url())
    else:
        license_form = LicenseForm(prefix="license", initial=dict(license=sound.license.id))
     
    google_api_key = settings.GOOGLE_API_KEY
    
    return render_to_response('sounds/sound_edit.html', locals(), context_instance=RequestContext(request))


@login_required
def sound_edit_sources(request, username, sound_id):
    sound = get_object_or_404(Sound, user__username__iexact=username, id=sound_id, moderation_state="OK", processing_state="OK")
    
    if not (request.user.has_perm('sound.can_change') or sound.user == request.user):
        raise PermissionDenied
    
    current_sources = sound.sources.all()
    sources_string = ",".join(map(str, [source.id for source in current_sources])) 
    
    form = RemixForm(sound, request.POST or None, initial=dict(sources=sources_string))
    if form.is_valid():
        form.save()
    
    return render_to_response('sounds/sound_edit_sources.html', locals(), context_instance=RequestContext(request))
   
    
def remixes(request, username, sound_id):
    sound = get_object_or_404(Sound, user__username__iexact=username, id=sound_id, moderation_state="OK", processing_state="OK")
    qs = sound.remixes.filter(moderation_state="OK", processing_state="OK")
    return render_to_response('sounds/remixes.html', combine_dicts(locals(), paginate(request, qs, settings.SOUNDS_PER_PAGE)), context_instance=RequestContext(request))


def sources(request, username, sound_id):
    sound = get_object_or_404(Sound, user__username__iexact=username, id=sound_id, moderation_state="OK", processing_state="OK")
    qs = sound.sources.filter(moderation_state="OK", processing_state="OK")
    return render_to_response('sounds/sources.html', combine_dicts(locals(), paginate(request, qs, settings.SOUNDS_PER_PAGE)), context_instance=RequestContext(request))


def geotag(request, username, sound_id):
    sound = get_object_or_404(Sound, user__username__iexact=username, id=sound_id, moderation_state="OK", processing_state="OK")
    google_api_key = settings.GOOGLE_API_KEY
    return render_to_response('sounds/geotag.html', locals(), context_instance=RequestContext(request))


def similar(request, username, sound_id):
    sound = get_object_or_404(Sound, user__username__iexact=username, id=sound_id, moderation_state="OK", processing_state="OK")
    pass


def pack(request, username, pack_id):
    pack = get_object_or_404(Pack, user__username__iexact=username, id=pack_id)
    qs = Sound.objects.select_related('user').filter(pack=pack, moderation_state="OK", processing_state="OK")
    return render_to_response('sounds/pack.html', combine_dicts(locals(), paginate(request, qs, settings.SOUNDS_PER_PAGE)), context_instance=RequestContext(request))


def packs_for_user(request, username):
    user = get_object_or_404(User, username__iexact=username)
    order = request.GET.get("order", "name")
    if order not in ["name", "-last_update", "-created", "-num_sounds"]:
        order = "name"
    qs = Pack.objects.filter(user=user, sound__moderation_state="OK", sound__processing_state="OK").annotate(num_sounds=Count('sound'), last_update=Max('sound__created')).filter(num_sounds__gt=0).order_by(order)
    return render_to_response('sounds/packs.html', combine_dicts(paginate(request, qs, settings.PACKS_PER_PAGE), locals()), context_instance=RequestContext(request))


def for_user(request, username):
    user = get_object_or_404(User, username__iexact=username)
    qs = Sound.public.filter(user=user)
    return render_to_response('sounds/for_user.html', combine_dicts(paginate(request, qs, settings.SOUNDS_PER_PAGE), locals()), context_instance=RequestContext(request))
    

@login_required
def delete(request, username, sound_id):
    sound = get_object_or_404(Sound, user__username__iexact=username, id=sound_id, moderation_state="OK", processing_state="OK")
    
    if not (request.user.has_perm('sound.can_change') or sound.user == request.user):
        raise PermissionDenied

    import time
    
    encrypted_string = request.GET.get("sound", None)
     
    waited_too_long = False
    
    if encrypted_string != None:
        try:
            sound_id, now = decrypt(encrypted_string).split("\t")
            sound_id = int(sound_id)
            link_generated_time = float(now)
            
            if sound_id != sound.id:
                raise PermissionDenied
            
            if abs(time.time() - link_generated_time) < 10:
                sound.delete()
                return HttpResponseRedirect(reverse("accounts-home"))
            else:
                waited_too_long = True
        except:
            pass
    
    encrypted_link = encrypt(u"%d\t%f" % (sound.id, time.time()))
            
    return render_to_response('sounds/delete.html', locals(), context_instance=RequestContext(request))    


def flag(request, username, sound_id):
    sound = get_object_or_404(Sound, user__username__iexact=username, id=sound_id, moderation_state="OK", processing_state="OK")
    
    user = None
    email = None
    if request.user.is_authenticated():
        user = request.user
        email = request.user.email

    if request.method == "POST":
        flag_form = FlagForm(request.POST)
        if flag_form.is_valid():
            flag = flag_form.save(commit=False)
            flag.reporting_user=user
            flag.sound = sound
            flag.save()
            
            send_mail_template(u"[flag] flagged file", "sounds/email_flag.txt", dict(flag=flag), flag.email)

            return HttpResponseRedirect(sound.get_absolute_url())
    else:
        if user:
            flag_form = FlagForm(initial=dict(email=email))
        else:
            flag_form = FlagForm()
    
    return render_to_response('sounds/sound_flag.html', locals(), context_instance=RequestContext(request))

def old_sound_link_redirect(request):
    sound_id = request.GET.get('id', False)
    if sound_id:
        try:
            sound = get_object_or_404(Sound, id=int(sound_id))
            return HttpResponseRedirect(reverse("sound", args=[sound.user.username, sound_id]))
        except ValueError:
            raise Http404
    else:
        raise Http404
    
def old_pack_link_redirect(request):
    pack_id = request.GET.get('id', False)
    if pack_id:
        try:
            pack = get_object_or_404(Pack, id=int(pack_id))
            return HttpResponseRedirect(reverse("pack", args=[pack.user.username, pack_id]))
        except ValueError:
            raise Http404
    else:
        raise Http404    <|MERGE_RESOLUTION|>--- conflicted
+++ resolved
@@ -16,23 +16,15 @@
 from freesound_exceptions import PermissionDenied
 from geotags.models import GeoTag
 from sounds.forms import SoundDescriptionForm, PackForm, GeotaggingForm, \
-<<<<<<< HEAD
     LicenseForm, FlagForm, RemixForm
 from accounts.models import Profile
-=======
-    LicenseForm, FlagForm
->>>>>>> 31176321
 from sounds.models import Sound, Pack, Download
 from utils.cache import invalidate_template_cache
 from utils.encryption import encrypt, decrypt
 from utils.functional import combine_dicts
 from utils.mail import send_mail_template
 from utils.pagination import paginate
-<<<<<<< HEAD
-import os
-=======
 from utils.text import slugify
->>>>>>> 31176321
 import datetime
 import os
 
@@ -107,13 +99,8 @@
             
             return HttpResponseRedirect(sound.get_absolute_url())
     else:
-<<<<<<< HEAD
-        form = CommentForm(request)
-
-=======
         form = CommentForm()
     
->>>>>>> 31176321
     qs = Comment.objects.select_related("user").filter(content_type=content_type, object_id=sound_id)
     return render_to_response('sounds/sound.html', combine_dicts(locals(), paginate(request, qs, settings.SOUND_COMMENTS_PER_PAGE)), context_instance=RequestContext(request))
 
@@ -406,4 +393,4 @@
         except ValueError:
             raise Http404
     else:
-        raise Http404    +        raise Http404    
