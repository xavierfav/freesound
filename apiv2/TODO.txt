- Implement views
    - POST:
<<<<<<< HEAD
        - Sounds - OK
        - Describe - OK
        - Bookmarks - OK
        - Ratings
        - Comments
=======
        - Sounds -OK
        - Describe -OK
        - Bookmarks -OK
        - Ratings -OK
        - Comments -OK
>>>>>>> d8497305
    - GET:
        - Sound comments
        - Sound similarity (similar sounds) - F
        - Sound analysis - F
        - Search geotags
            - See if it can be added to solr
        - Sound serve (download)
        - Pack serve (download pack)
    - other:
        - Similarity: how do you filter multidimensional descriptors? - F
        - Similarity: what to do with descriptors that are not indexed? - F (reference dataset?)
        - Sporadic server errors on combined search?

- Complete serializers - F
    - User serializer: user avatar field

- Write docummentation and add LOGGING
    - Return view options (parameters, etc...) in view metadata?
    - Explain group by pack results in combined search (n_form_same_pack becomes inacurate)

- Customize online interactive api
- Clean code (imports, utils...)

<|MERGE_RESOLUTION|>--- conflicted
+++ resolved
@@ -1,18 +1,10 @@
 - Implement views
     - POST:
-<<<<<<< HEAD
-        - Sounds - OK
-        - Describe - OK
-        - Bookmarks - OK
-        - Ratings
-        - Comments
-=======
         - Sounds -OK
         - Describe -OK
         - Bookmarks -OK
         - Ratings -OK
         - Comments -OK
->>>>>>> d8497305
     - GET:
         - Sound comments
         - Sound similarity (similar sounds) - F
