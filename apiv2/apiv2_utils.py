# -*- coding: utf-8 -*-

#
# Freesound is (c) MUSIC TECHNOLOGY GROUP, UNIVERSITAT POMPEU FABRA
#
# Freesound is free software: you can redistribute it and/or modify
# it under the terms of the GNU Affero General Public License as
# published by the Free Software Foundation, either version 3 of the
# License, or (at your option) any later version.
#
# Freesound is distributed in the hope that it will be useful,
# but WITHOUT ANY WARRANTY; without even the implied warranty of
# MERCHANTABILITY or FITNESS FOR A PARTICULAR PURPOSE.  See the
# GNU Affero General Public License for more details.
#
# You should have received a copy of the GNU Affero General Public License
# along with this program.  If not, see <http://www.gnu.org/licenses/>.
#
# Authors:
#     See AUTHORS file.
#

import json
import logging
import urlparse
from urllib import unquote

from django.conf import settings
from django.contrib.sites.models import Site
from django.http import JsonResponse, HttpResponseRedirect
from django.urls import resolve
from oauth2_provider.generators import BaseHashGenerator
from oauthlib.common import UNICODE_ASCII_CHARACTER_SET
from oauthlib.common import generate_client_id as oauthlib_generate_client_id
from rest_framework.generics import GenericAPIView as RestFrameworkGenericAPIView, \
    ListAPIView as RestFrameworkListAPIView, RetrieveAPIView as RestFrameworkRetrieveAPIView
from rest_framework.renderers import BrowsableAPIRenderer

import combined_search_strategies
from apiv2.authentication import OAuth2Authentication, TokenAuthentication, SessionAuthentication
from apiv2.exceptions import RequiresHttpsException, UnauthorizedException, ServerErrorException, BadRequestException, \
    NotFoundException
from examples import examples
from search.views import search_prepare_query
from similarity.client import SimilarityException
from utils.logging_filters import get_client_ip
from utils.search.solr import Solr, SolrException, SolrResponseInterpreter
from utils.similarity_utilities import api_search as similarity_api_search
from utils.similarity_utilities import get_sounds_descriptors

logger_error = logging.getLogger("api_errors")


##########################################
# oauth 2 provider generator for client id
##########################################

class FsClientIdGenerator(BaseHashGenerator):
    def hash(self):
        """
        Override ClientIdGenerator from oauth_provider2 as it does not allow to change length of id with
        a setting.
        """
        return oauthlib_generate_client_id(length=20, chars=UNICODE_ASCII_CHARACTER_SET)


#############################
# Rest Framework custom views
#############################


class FreesoundAPIViewMixin(object):
    end_user_ip = None
    auth_method_name = None
    developer = None
    user = None
    client_id = None
    client_name = None
    protocol = None
    contains_www = None

    def log_message(self, message):
        return log_message_helper(message, resource=self)

    def get_request_information(self, request):
        # Get request information and store it as class variable
        # This information is mainly useful for logging
        self.end_user_ip = get_client_ip(request)
        self.auth_method_name, self.developer, self.user, self.client_id, self.client_name, self.protocol, \
            self.contains_www = get_authentication_details_form_request(request)

    def redirect_to_nowww_if_needed(self, request, response):
        # If the user is using the interactive API browser and the www in the domain we redirect to no-www.
        if isinstance(response.accepted_renderer, BrowsableAPIRenderer) and request.get_host().startswith('www'):
            domain = "%s://%s" % (request.scheme, Site.objects.get_current().domain)
            return_url = urlparse.urljoin(domain, request.get_full_path())
            return HttpResponseRedirect(return_url)

    def throw_exception_if_not_https(self, request):
        if not settings.DEBUG:
            if not request.is_secure():
                raise RequiresHttpsException(request=request)


class GenericAPIView(RestFrameworkGenericAPIView, FreesoundAPIViewMixin):
    throttling_rates_per_level = settings.APIV2_BASIC_THROTTLING_RATES_PER_LEVELS
    authentication_classes = (OAuth2Authentication, TokenAuthentication, SessionAuthentication)
    queryset = False

    def initial(self, request, *args, **kwargs):
        super(GenericAPIView, self).initial(request, *args, **kwargs)
        self.get_request_information(request)

    def finalize_response(self, request, response, *args, **kwargs):
        """ This method is overriden to make a redirect when the user is using the interactive API browser and
        with 'www' sub-domain. The problem is that we can't check if it's accessing through the interactive browser
        inside the 'initial' method because it raises an exception when the user is not logged in, that exception is
        handled by 'finalize_response' method of APIView.
        """
        response = super(GenericAPIView, self).finalize_response(request, response, *args, **kwargs)
        self.redirect_to_nowww_if_needed(request, response)
        return response


class OauthRequiredAPIView(RestFrameworkGenericAPIView, FreesoundAPIViewMixin):
    throttling_rates_per_level = settings.APIV2_BASIC_THROTTLING_RATES_PER_LEVELS
    authentication_classes = (OAuth2Authentication, SessionAuthentication)

    def initial(self, request, *args, **kwargs):
        super(OauthRequiredAPIView, self).initial(request, *args, **kwargs)
        self.get_request_information(request)
        self.throw_exception_if_not_https(request)

    def finalize_response(self, request, response, *args, **kwargs):
        # See comment in GenericAPIView.finalize_response
        response = super(OauthRequiredAPIView, self).finalize_response(request, response, *args, **kwargs)
        self.redirect_to_nowww_if_needed(request, response)
        return response


class DownloadAPIView(RestFrameworkGenericAPIView, FreesoundAPIViewMixin):
    throttling_rates_per_level = settings.APIV2_BASIC_THROTTLING_RATES_PER_LEVELS
    authentication_classes = (OAuth2Authentication, SessionAuthentication)

    def initial(self, request, *args, **kwargs):
        super(DownloadAPIView, self).initial(request, *args, **kwargs)
        self.get_request_information(request)
        self.throw_exception_if_not_https(request)

    # NOTE: don't override finalize_response here as we are returning a file and not the browseable api response.
    # There is no need to check for www/non-www host here.


class WriteRequiredGenericAPIView(RestFrameworkGenericAPIView, FreesoundAPIViewMixin):
    throttling_rates_per_level = settings.APIV2_POST_THROTTLING_RATES_PER_LEVELS
    authentication_classes = (OAuth2Authentication, SessionAuthentication)

    def initial(self, request, *args, **kwargs):
        super(WriteRequiredGenericAPIView, self).initial(request, *args, **kwargs)
        self.get_request_information(request)
        self.throw_exception_if_not_https(request)

        # Check if client has write permissions
        if self.auth_method_name == "OAuth2":
            if "write" not in request.auth.scopes:
                raise UnauthorizedException(resource=self)


class ListAPIView(RestFrameworkListAPIView, FreesoundAPIViewMixin):
    throttling_rates_per_level = settings.APIV2_BASIC_THROTTLING_RATES_PER_LEVELS
    authentication_classes = (OAuth2Authentication, TokenAuthentication, SessionAuthentication)

    def initial(self, request, *args, **kwargs):
        super(ListAPIView, self).initial(request, *args, **kwargs)
        self.get_request_information(request)


class RetrieveAPIView(RestFrameworkRetrieveAPIView, FreesoundAPIViewMixin):
    throttling_rates_per_level = settings.APIV2_BASIC_THROTTLING_RATES_PER_LEVELS
    authentication_classes = (OAuth2Authentication, TokenAuthentication, SessionAuthentication)

    def initial(self, request, *args, **kwargs):
        super(RetrieveAPIView, self).initial(request, *args, **kwargs)
        self.get_request_information(request)


##################
# Search utilities
##################

def api_search(
        search_form, target_file=None, extra_parameters=False, merging_strategy='merge_optimized', resource=None):

    if search_form.cleaned_data['query']  is None \
            and search_form.cleaned_data['filter'] is None \
            and not search_form.cleaned_data['descriptors_filter'] \
            and not search_form.cleaned_data['target'] \
            and not target_file:
        # No input data for search, return empty results
        return [], 0, None, None, None, None, None

    if search_form.cleaned_data['query'] is None and search_form.cleaned_data['filter'] is None:
        # Standard content-based search
        try:
            results, count, note = similarity_api_search(
                target=search_form.cleaned_data['target'],
                filter=search_form.cleaned_data['descriptors_filter'],
                num_results=search_form.cleaned_data['page_size'],
                offset=(search_form.cleaned_data['page'] - 1) * search_form.cleaned_data['page_size'],
                target_file=target_file)

            gaia_ids = [result[0] for result in results]
            distance_to_target_data = None
            if search_form.cleaned_data['target'] or target_file:
                # Save sound distance to target into view class so it can be accessed by the serializer
                # We only do that when a target is specified (otherwise there is no meaningful distance value)
                distance_to_target_data = dict(results)

            gaia_count = count
            return gaia_ids, gaia_count, distance_to_target_data, None, note, None, None
        except SimilarityException as e:
            if e.status_code == 500:
                raise ServerErrorException(msg=e.message, resource=resource)
            elif e.status_code == 400:
                raise BadRequestException(msg=e.message, resource=resource)
            elif e.status_code == 404:
                raise NotFoundException(msg=e.message, resource=resource)
            else:
                raise ServerErrorException(msg='Similarity server error: %s' % e.message, resource=resource)
<<<<<<< HEAD
        except Exception, e:
            raise ServerErrorException(
                msg='The similarity server could not be reached or some unexpected error occurred.', resource=resource)
=======
        except Exception as e:
            raise ServerErrorException(msg='The similarity server could not be reached or some unexpected error occurred.', resource=resource)
>>>>>>> 9a3222f7

    elif not search_form.cleaned_data['descriptors_filter'] \
            and not search_form.cleaned_data['target'] \
            and not target_file:

        # Standard text-based search
        try:
            solr = Solr(settings.SOLR_URL)
            query = search_prepare_query(unquote(search_form.cleaned_data['query'] or ""),
                                         unquote(search_form.cleaned_data['filter'] or ""),
                                         search_form.cleaned_data['sort'],
                                         search_form.cleaned_data['page'],
                                         search_form.cleaned_data['page_size'],
                                         grouping=search_form.cleaned_data['group_by_pack'],
                                         include_facets=False)

            result = SolrResponseInterpreter(solr.select(unicode(query)))
            solr_ids = [element['id'] for element in result.docs]
            solr_count = result.num_found

            more_from_pack_data = None
            if search_form.cleaned_data['group_by_pack']:
                # If grouping option is on, store grouping info in a dictionary that we can add when serializing sounds
                more_from_pack_data = dict([
                    (int(element['id']), [element['more_from_pack'], element['pack_id'], element['pack_name']])
                    for element in result.docs
                ])

            return solr_ids, solr_count, None, more_from_pack_data, None, None, None

<<<<<<< HEAD
        except SolrException, e:
            if search_form.cleaned_data['filter'] is not None:
                raise BadRequestException(msg='Search server error: %s (please check that your filter syntax and field '
                                              'names are correct)' % e.message, resource=resource)
            raise BadRequestException(msg='Search server error: %s' % e.message, resource=resource)
        except Exception, e:
            raise ServerErrorException(
                msg='The search server could not be reached or some unexpected error occurred.', resource=resource)
=======
        except SolrException as e:
            if search_form.cleaned_data['filter'] != None:
                raise BadRequestException(msg='Search server error: %s (please check that your filter syntax and field names are correct)' % e.message, resource=resource)
            raise BadRequestException(msg='Search server error: %s' % e.message, resource=resource)
        except Exception as e:
            raise ServerErrorException(msg='The search server could not be reached or some unexpected error occurred.', resource=resource)
>>>>>>> 9a3222f7

    else:
        # Combined search (there is at least one of query/filter and one of descriptors_filter/target)
        # Strategies are implemented in 'combined_search_strategies'
        strategy = getattr(combined_search_strategies, merging_strategy)
        return strategy(search_form, target_file=target_file, extra_parameters=extra_parameters)


###############
# OTHER UTILS
###############

# General utils
###############


def log_message_helper(message, data_dict=None, info_dict=None, resource=None, request=None):
    """
    In this helper a string is generated in the right format to be parsed by graylog, containing a key which
    indicates the operation and two dicts with the following information:
    - If data_dict is None the first dict contains the query data taken from the request params
    - If info_dict is None the second dict contains more data from the api client
    """
    if data_dict is None:
        if resource is not None:
            data_dict = resource.request.query_params.copy()
            data_dict.pop('token', None)  # Remove token from req params if it exists (we don't need it)
    if info_dict is None:
        if resource is not None:
            info_dict = build_info_dict(resource=resource)
        if request is not None and info_dict is None:
            info_dict = build_info_dict(request=request)

    return '%s #!# %s #!# %s' % (message, json.dumps(data_dict), json.dumps(info_dict))


def build_info_dict(resource=None, request=None):
    if resource is not None:
        return {
            'api_version': 'v2',
            'api_auth_type': resource.auth_method_name,
            'api_client_username': str(resource.developer),
            'api_enduser_username': str(resource.user),
            'api_client_id': resource.client_id,
            'api_client_name': resource.client_name,
            'ip': resource.end_user_ip,
            'api_request_protocol': resource.protocol,
            'api_www': resource.contains_www
        }
    if request is not None:
        auth_method_name, developer, user, client_id, client_name, protocol,\
            contains_www = get_authentication_details_form_request(request)
        return {
            'api_version': 'v2',
            'api_auth_type': auth_method_name,
            'api_client_username': str(developer),
            'api_enduser_username': str(user),
            'api_client_id': client_id,
            'api_client_name': client_name,
            'ip': get_client_ip(request),
            'api_request_protocol': protocol,
            'api_www': contains_www
        }


def prepend_base(rel, dynamic_resolve=True, use_https=False, request_is_secure=False):

    if request_is_secure:
        use_https = True
        dynamic_resolve = False  # don't need to dynamic resolve is request is https

    if dynamic_resolve:
        try:
            url_name = resolve(rel.replace('<sound_id>', '1')
                               .replace('<username', 'name')
                               .replace('<pack_id>', '1')
                               .replace('<category_id>', '1')).url_name
            if url_name in settings.APIV2_RESOURCES_REQUIRING_HTTPS:
                use_https = True
        except Exception as e:
            pass

    if use_https:
        return "https://%s%s" % (Site.objects.get_current().domain, rel)
    else:
        return "http://%s%s" % (Site.objects.get_current().domain, rel)


def get_authentication_details_form_request(request):
    auth_method_name = None
    user = None
    developer = None
    client_id = None
    client_name = None
    protocol = "https" if request.is_secure() else "http"
    contains_www = 'www' if 'www' in request.get_host() else 'none'

    if request.successful_authenticator:
        auth_method_name = request.successful_authenticator.authentication_method_name
        if auth_method_name == "OAuth2":
            user = request.user
            developer = request.auth.application.user
            client_id = request.auth.application.apiv2_client.client_id
            client_name = request.auth.application.apiv2_client.name
        elif auth_method_name == "Token":
            user = None
            developer = request.auth.user
            client_id = request.auth.client_id
            client_name = request.auth.name
        elif auth_method_name == "Session":
            user = request.user
            developer = None
            client_id = None
            client_name = None

    return auth_method_name, developer, user, client_id, client_name, protocol, contains_www


def request_parameters_info_for_log_message(get_parameters):
    return ','.join(['%s=%s' % (key, value) for key, value in get_parameters.items()])


class ApiSearchPaginator(object):
    def __init__(self, results, count, num_per_page):
        self.num_per_page = num_per_page
        self.count = count
        self.num_pages = count / num_per_page + int(count % num_per_page != 0)
        self.page_range = range(1, self.num_pages + 1)
        self.results = results

    def page(self, page_num):
        has_next = page_num < self.num_pages
        has_previous = page_num > 1 and page_num <= self.num_pages

        return {'object_list': self.results,
                'has_next': has_next,
                'has_previous': has_previous,
                'has_other_pages': has_next or has_previous,
                'next_page_number': page_num + 1,
                'previous_page_number': page_num - 1,
                'page_num': page_num}


# Docs examples utils
#####################

def get_formatted_examples_for_view(view_name, url_name, max=10):
    try:
        data = examples[view_name]
    except:
        return ''

    count = 0
    output = 'Some quick examples:<div class="request-info" style="clear: both"><pre class="prettyprint">'

    for description, elements in data:
        for element in elements:
            if count >= max:
                break

            if element[0:5] == 'apiv2':
                if url_name in settings.APIV2_RESOURCES_REQUIRING_HTTPS:
                    url = prepend_base('/' + element, dynamic_resolve=False, use_https=True)
                else:
                    url = prepend_base('/' + element, dynamic_resolve=False, use_https=False)
                output += '<span class="pln"><a href="%s">%s</a></span><br>' % (url, url)
            else:
                # This is only apiv2 oauth examples
                url = prepend_base('', dynamic_resolve=False, use_https=True)
                output += '<span class="pln">%s</span><br>' % (element % url)
            count += 1

    output += '</pre></div>'

    return output


# Similarity utils
##################

def get_analysis_data_for_queryset_or_sound_ids(view, queryset=None, sound_ids=[]):
    # Get analysis data for all requested sounds and save it to a class variable so the serializer can access it and
    # we only need one request to the similarity service

    analysis_data_required = 'analysis' in view.request.query_params.get('fields', '').split(',')
    if analysis_data_required:
        # Get ids of the particular sounds we need
        if queryset:
            paginated_queryset = view.paginate_queryset(queryset)
            ids = [int(sound.id) for sound in paginated_queryset]
        else:
            ids = [int(sid) for sid in sound_ids]

        # Get descriptor values for the required ids
        # Required descriptors are indicated with the parameter 'descriptors'.
        # If 'descriptors' is empty, we return nothing
        descriptors = view.request.query_params.get('descriptors', [])
        view.sound_analysis_data = {}
        if descriptors:
            try:
                view.sound_analysis_data = get_sounds_descriptors(
                    ids, descriptors.split(','), view.request.query_params.get('normalized', '0') == '1',
                    only_leaf_descriptors=True)
            except:
                pass
        else:
            for id in ids:
                view.sound_analysis_data[str(id)] = 'No descriptors specified. You should indicate which descriptors ' \
                                                    'you want with the \'descriptors\' request parameter.'


# APIv1 end of life
###################

apiv1_logger = logging.getLogger("api")


def apiv1_end_of_life_message(request):
    apiv1_logger.error('410 API error: End of life')
    content = {
        "explanation": "Freesound APIv1 has reached its end of life and is no longer available."
        "Please, upgrade to Freesound APIv2. More information: https://freesound.org/docs/api/"
    }
    return JsonResponse(content, status=410)<|MERGE_RESOLUTION|>--- conflicted
+++ resolved
@@ -227,14 +227,9 @@
                 raise NotFoundException(msg=e.message, resource=resource)
             else:
                 raise ServerErrorException(msg='Similarity server error: %s' % e.message, resource=resource)
-<<<<<<< HEAD
-        except Exception, e:
+        except Exception as e:
             raise ServerErrorException(
                 msg='The similarity server could not be reached or some unexpected error occurred.', resource=resource)
-=======
-        except Exception as e:
-            raise ServerErrorException(msg='The similarity server could not be reached or some unexpected error occurred.', resource=resource)
->>>>>>> 9a3222f7
 
     elif not search_form.cleaned_data['descriptors_filter'] \
             and not search_form.cleaned_data['target'] \
@@ -265,23 +260,14 @@
 
             return solr_ids, solr_count, None, more_from_pack_data, None, None, None
 
-<<<<<<< HEAD
-        except SolrException, e:
+        except SolrException as e:
             if search_form.cleaned_data['filter'] is not None:
                 raise BadRequestException(msg='Search server error: %s (please check that your filter syntax and field '
                                               'names are correct)' % e.message, resource=resource)
             raise BadRequestException(msg='Search server error: %s' % e.message, resource=resource)
-        except Exception, e:
+        except Exception as e:
             raise ServerErrorException(
                 msg='The search server could not be reached or some unexpected error occurred.', resource=resource)
-=======
-        except SolrException as e:
-            if search_form.cleaned_data['filter'] != None:
-                raise BadRequestException(msg='Search server error: %s (please check that your filter syntax and field names are correct)' % e.message, resource=resource)
-            raise BadRequestException(msg='Search server error: %s' % e.message, resource=resource)
-        except Exception as e:
-            raise ServerErrorException(msg='The search server could not be reached or some unexpected error occurred.', resource=resource)
->>>>>>> 9a3222f7
 
     else:
         # Combined search (there is at least one of query/filter and one of descriptors_filter/target)
