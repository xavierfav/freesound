import json
import base64
import requests
import urlparse
import logging
import stripe
from requests.adapters import HTTPAdapter
from django.shortcuts import render, redirect
from django.urls import reverse
from django.contrib import messages
from django.conf import settings
from django.http import HttpResponse, JsonResponse, HttpResponseRedirect
from django.contrib.sites.models import Site
from django.contrib.auth.models import User
from django.views.generic import ListView
from django.views.decorators.csrf import csrf_exempt
from models import Donation, DonationCampaign
from forms import DonateForm
from utils.mail import send_mail_template

logger = logging.getLogger('web')


def _save_donation(encoded_data, email, amount, currency, transaction_id, source):
    extra_data = json.loads(base64.b64decode(encoded_data))
    campaign = DonationCampaign.objects.get(id=extra_data['campaign_id'])
    is_anonymous = False
    user = None
    user_id = None
    display_name = None

    if 'user_id' in extra_data:
        user = User.objects.get(id=extra_data['user_id'])
        user_id = user.id
        email = user.email
        # Reset the reminder flag to False so that in a year time user is reminded to donate
        user.profile.donations_reminder_email_sent = False
        user.profile.save()

    if 'name' in extra_data:
        is_anonymous = True
        display_name = extra_data['name']

    donation_data = {
        'email': email,
        'display_name': display_name,
        'amount': amount,
        'currency': currency,
        'display_amount': extra_data['display_amount'],
        'is_anonymous': is_anonymous,
        'user': user,
        'campaign': campaign,
        'source': source
    }
    Donation.objects.get_or_create(transaction_id=transaction_id, defaults=donation_data)

    send_mail_template(
            u'Thanks for your donation!',
            'donations/email_donation.txt', {
                'user': user,
                'amount': amount,
                'display_name': display_name
                }, None, email)

    log_data = donation_data
    log_data.update({'user_id': user_id})
    del log_data['user']  # Don't want to serialize user
    del log_data['campaign']  # Don't want to serialize campaign
    log_data['amount_float'] = float(log_data['amount'])
    logger.info('Recevied donation (%s)' % json.dumps(log_data))
    return True


@csrf_exempt
def donation_complete_stripe(request):
    """
    This view receives a stripe token of a validated credit card and requests for the actual donation.
    If the donation is successfully done it stores it and send the email to the user.
    """
    donation_received = False
    donation_error = False
    if request.method == 'POST':
        form = DonateForm(request.POST, user=request.user)

        token = request.POST.get('stripeToken', False)
        email = request.POST.get('stripeEmail', False)

        if form.is_valid() and token and email:
            amount = form.cleaned_data['amount']
            stripe.api_key = settings.STRIPE_PRIVATE_KEY
            try:
                # Charge the user's card:
                charge = stripe.Charge.create(
                  amount=int(amount*100),
                  currency="eur",
                  description="Freesound.org Donation",
                  source=token,
                )
                if charge['status'] == 'succeeded':
                    donation_received = True
                    messages.add_message(request, messages.INFO, 'Thanks! your donation has been processed.')
                    _save_donation(form.encoded_data, email, amount, 'eur', charge['id'], 's')
            except stripe.error.CardError as e:
                # Since it's a decline, stripe.error.CardError will be caught
                body = e.json_body
                err  = body.get('error', {})
                donation_error = err.get('message', False)
            except stripe.error.StripeError as e:
                logger.error("Can't charge donation whith stripe", e)
    if donation_error:
        messages.add_message(request, messages.WARNING, 'Error processing the donation. %s' % err.get('message'))
    elif not donation_received:
        messages.add_message(request, messages.WARNING, 'Your donation could not be processed.')
    return redirect('donate')


@csrf_exempt
def donation_complete_paypal(request):
    """
    This view listens to a notification made from paypal when someone makes
    a donation, it validates the data and then stores the donation.
    """
<<<<<<< HEAD

    if "mc_gross" in params:
        # Paypal makes notifications of different events e.g: new suscriptions,
        # we only want to save when the actual payment happends
        params = request.POST.copy()
        params.update({'cmd': '_notify-validate'})

        try:
            req = requests.post(settings.PAYPAL_VALIDATION_URL, data=params)
        except requests.exceptions.Timeout:
            logger.error("Can't verify donations information with paypal")
            return HttpResponse("FAIL")

        if req.text == 'VERIFIED':
             _save_donation(params['custom'],
                params['payer_email'],
                params['mc_gross'],
                params['mc_currency'],
                params['txn_id'],
                'p')
=======
    params = request.POST.copy()
    params.update({'cmd': '_notify-validate'})

    try:
        s = requests.Session()
        s.mount(settings.PAYPAL_VALIDATION_URL, HTTPAdapter(max_retries=5))
        req = s.post(settings.PAYPAL_VALIDATION_URL, data=params)
    except requests.ConnectionError:
        logger.error("Can't verify donations information with paypal")
        return HttpResponse("FAIL")

    if req.text == 'VERIFIED':
        _save_donation(params['custom'],
            params['payer_email'],
            params['mc_gross'],
            params['mc_currency'],
            params['txn_id'],
            'p')
>>>>>>> 177897d3
    return HttpResponse("OK")


def donate(request):
    ''' Donate page: display form for donations where if user is logged in
    we give the option to doneate anonymously otherwise we just give the option
    to enter the name that will be displayed.
    If request is post we generate the data to send to paypal.
    '''
    if request.method == 'POST':
        form = DonateForm(request.POST, user=request.user)
        if form.is_valid():
            amount = form.cleaned_data['amount']
            returned_data_str = form.encoded_data
            domain = "https://%s" % Site.objects.get_current().domain
            return_url = urlparse.urljoin(domain, reverse('donation-complete-paypal'))
            data = {"url": settings.PAYPAL_VALIDATION_URL,
                    "params": {
                        "cmd": "_donations",
                        "currency_code": "EUR",
                        "business": settings.PAYPAL_EMAIL,
                        "item_name": "Freesound donation",
                        "custom": returned_data_str,
                        "notify_url": return_url,
                        "no_shipping": 1,
                        "lc": "en_US"
                        }
                    }

            if form.cleaned_data['recurring']:
                data['params']['cmd'] = '_xclick-subscriptions'
                data['params']['a3'] = amount
                # src - indicates recurring subscription
                data['params']['src'] = 1
                # p3 - number of time periods between each recurrence
                data['params']['p3'] = 1
                # t3 - time period (D=days, W=weeks, M=months, Y=years)
                data['params']['t3'] = 'M'
                # sra - Number of times to reattempt on failure
                data['params']['sra'] = 1
                data['params']['item_name'] = 'Freesound monthly donation'
            else:
                data['params']['amount'] = amount
        else:
            data = {'errors': form.errors}
        return JsonResponse(data)
    else:
        form = DonateForm(user=request.user)
        tvars = {'form': form, 'stripe_key': settings.STRIPE_PUBLIC_KEY}
        return render(request, 'donations/donate.html', tvars)


class DonationsList(ListView):
    model = Donation
    paginate_by = settings.DONATIONS_PER_PAGE
    ordering = ["-created"]


def donate_redirect(request):
    return HttpResponseRedirect(reverse('donate'))<|MERGE_RESOLUTION|>--- conflicted
+++ resolved
@@ -120,8 +120,6 @@
     This view listens to a notification made from paypal when someone makes
     a donation, it validates the data and then stores the donation.
     """
-<<<<<<< HEAD
-
     if "mc_gross" in params:
         # Paypal makes notifications of different events e.g: new suscriptions,
         # we only want to save when the actual payment happends
@@ -141,26 +139,6 @@
                 params['mc_currency'],
                 params['txn_id'],
                 'p')
-=======
-    params = request.POST.copy()
-    params.update({'cmd': '_notify-validate'})
-
-    try:
-        s = requests.Session()
-        s.mount(settings.PAYPAL_VALIDATION_URL, HTTPAdapter(max_retries=5))
-        req = s.post(settings.PAYPAL_VALIDATION_URL, data=params)
-    except requests.ConnectionError:
-        logger.error("Can't verify donations information with paypal")
-        return HttpResponse("FAIL")
-
-    if req.text == 'VERIFIED':
-        _save_donation(params['custom'],
-            params['payer_email'],
-            params['mc_gross'],
-            params['mc_currency'],
-            params['txn_id'],
-            'p')
->>>>>>> 177897d3
     return HttpResponse("OK")
 
 
