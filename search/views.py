
#
# Freesound is (c) MUSIC TECHNOLOGY GROUP, UNIVERSITAT POMPEU FABRA
#
# Freesound is free software: you can redistribute it and/or modify
# it under the terms of the GNU Affero General Public License as
# published by the Free Software Foundation, either version 3 of the
# License, or (at your option) any later version.
#
# Freesound is distributed in the hope that it will be useful,
# but WITHOUT ANY WARRANTY; without even the implied warranty of
# MERCHANTABILITY or FITNESS FOR A PARTICULAR PURPOSE.  See the
# GNU Affero General Public License for more details.
#
# You should have received a copy of the GNU Affero General Public License
# along with this program.  If not, see <http://www.gnu.org/licenses/>.
#
# Authors:
#     See AUTHORS file.
#

import datetime
import json
import logging
from collections import defaultdict

import re
from django.conf import settings
<<<<<<< HEAD
=======
from django.shortcuts import render, redirect, reverse
>>>>>>> 8882464b
from django.shortcuts import get_object_or_404
from django.http import JsonResponse

import sounds
import forum
<<<<<<< HEAD
from utils.frontend_handling import render
=======
from utils.search.search_general import search_prepare_sort, search_process_filter, \
    search_prepare_query, perform_solr_query, search_prepare_parameters, split_filter_query
>>>>>>> 8882464b
from utils.logging_filters import get_client_ip
from utils.search.solr import Solr, SolrQuery, SolrResponseInterpreter, \
    SolrResponseInterpreterPaginator, SolrException
from clustering.interface import cluster_sound_results
from clustering.clustering_settings import DEFAULT_FEATURES

logger = logging.getLogger("search")


def search(request):
    query_params, advanced_search_params_dict, extra_vars = search_prepare_parameters(request)

    # get the url query params for later sending it to the clustering engine
    url_query_params_string = request.META['QUERY_STRING']

    # get sound ids of the requested cluster when applying a clustering facet
    # the list of ids is used to create a Solr query with filter by ids in search_prepare_query()
    cluster_id = request.GET.get('cluster_id')
    if cluster_id:
        in_ids = _get_ids_in_cluster(request, cluster_id)
    else:
        in_ids = []
    query_params.update({'in_ids': in_ids})

    filter_query_split = split_filter_query(query_params['filter_query'], cluster_id)

    tvars = {
        'error_text': None,
        'filter_query': query_params['filter_query'],
        'filter_query_split': filter_query_split,
        'search_query': query_params['search_query'],
        'grouping': query_params['grouping'],
        'advanced': extra_vars['advanced'],
        'sort': query_params['sort'],
        'sort_unformatted': extra_vars['sort_unformatted'],
        'sort_options': extra_vars['sort_options'],
        'filter_query_link_more_when_grouping_packs': extra_vars['filter_query_link_more_when_grouping_packs'],
        'current_page': query_params['current_page'],
        'url_query_params_string': url_query_params_string,
    }
    
    tvars.update(advanced_search_params_dict)

    logger.info(u'Search (%s)' % json.dumps({
        'ip': get_client_ip(request),
        'query': query_params['search_query'],
        'filter': query_params['filter_query'],
        'username': request.user.username,
        'page': query_params['current_page'],
        'sort': query_params['sort'][0],
        'group_by_pack': query_params['grouping'],
        'advanced': json.dumps(advanced_search_params_dict) if extra_vars['advanced'] == "1" else ""
    }))

    query = search_prepare_query(**query_params)

    try:
        non_grouped_number_of_results, facets, paginator, page, docs = perform_solr_query(query, 
                                                                                          query_params['current_page'])
        resultids = [d.get("id") for d in docs]
        resultsounds = sounds.models.Sound.objects.bulk_query_id(resultids)
        allsounds = {}
        for s in resultsounds:
            allsounds[s.id] = s
        # allsounds will contain info from all the sounds returned by bulk_query_id. This should
        # be all sounds in docs, but if solr and db are not synchronised, it might happen that there
        # are ids in docs which are not found in bulk_query_id. To avoid problems we remove elements
        # in docs that have not been loaded in allsounds.
        docs = [doc for doc in docs if doc["id"] in allsounds]
        for d in docs:
            d["sound"] = allsounds[d["id"]]
        
        tvars.update({
            'paginator': paginator,
            'page': page,
            'docs': docs,
            'facets': facets,
            'non_grouped_number_of_results': non_grouped_number_of_results,
        })

    except SolrException as e:
        logger.warning('Search error: query: %s error %s' % (query, e))
        tvars.update({'error_text': 'There was an error while searching, is your query correct?'})
    except Exception as e:
        logger.error('Could probably not connect to Solr - %s' % e)
        tvars.update({'error_text': 'The search server could not be reached, please try again later.'})

    # enables AJAX clustering call & html clustering facets rendering
    if settings.ENABLE_SEARCH_RESULTS_CLUSTERING:
        tvars.update({'clustering_on': True})

    if request.GET.get("ajax", "") != "1":
        return render(request, 'search/search.html', tvars)
    else:
        return render(request, 'search/search_ajax.html', tvars)


def _get_ids_in_cluster(request, requested_cluster_id):
    """Get the sound ids in the requested cluster. Used for applying a filter by id when using a cluster facet.
    """
    try:
        requested_cluster_id = int(requested_cluster_id) - 1
    
        # results are cached in clustering_utilities, available features are defined in the clustering settings file.
        result = cluster_sound_results(request, features=DEFAULT_FEATURES)
        results = result['result']

        sounds_from_requested_cluster = results[int(requested_cluster_id)]

    except ValueError:
        return []
    except IndexError:
        return []

    return sounds_from_requested_cluster


def clustering_facet(request):
    """Triggers the computation of the clustering, returns the state of processing or the clustering facet.
    """
    # pass the url query params for later sending it to the clustering engine
    url_query_params_string = request.META['QUERY_STRING']
    # remove existing cluster facet filter from the params since the returned cluster facets will include 
    # their correspondinng cluster_id query parameter (done in the template)
    url_query_params_string = re.sub(r"(&cluster_id=[0-9]*)", "", url_query_params_string)

    result = cluster_sound_results(request, features=DEFAULT_FEATURES)

    # check if computation is finished. If not, send computation state.
    if result['finished']:
        if result['result'] is not None:
            results = result['result']
            num_clusters = num_clusters = len(results) + 1
        else:
             return JsonResponse({'status': 'failed'}, safe=False)
    elif result['error']:
        return JsonResponse({'status': 'failed'}, safe=False)
    else:
        return JsonResponse({'status': 'pending'}, safe=False)

    num_sounds_per_cluster = [len(cluster) for cluster in results]
    classes = {sound_id: cluster_id for cluster_id, cluster in enumerate(results) for sound_id in cluster}

    # label clusters using most occuring tags
    sound_instances = sounds.models.Sound.objects.bulk_query_id(map(int, classes.keys()))
    sound_tags = {sound.id: sound.get_sound_tags() for sound in sound_instances}
    cluster_tags = defaultdict(list)
    query_terms = {t.lower() for t in request.GET.get('q', '').split(' ')}
    for sound_id, tags in sound_tags.iteritems():
        cluster_tags[classes[str(sound_id)]] += [t.lower() for t in tags if t.lower() not in query_terms]
    cluster_tags_with_count = {k: sorted([(t, tags.count(t)) for t in set(tags)], 
                                         key=lambda x: x[1], reverse=True)
                               for k, tags in cluster_tags.iteritems()}
    cluster_most_occuring_tags = [' '.join(zip(*tags[:3])[0]) for tags in cluster_tags_with_count.values() if len(tags)>2]  # dict values sorted?!

    return render(request, 'search/clustering_facet.html', {
            'results': classes,
            'url_query_params_string': url_query_params_string,
            'cluster_id_num_results': zip(range(num_clusters), num_sounds_per_cluster, cluster_most_occuring_tags),
    })


def cluster_visualisation(request):
    url_query_params_string = request.META['QUERY_STRING']
    return render(request, 'search/clustered_graph.html', {
            'url_query_params_string': url_query_params_string,
    })


def clustered_graph(request):
    """Returns the clustered sound graph representation of the search results.
    """
    result = cluster_sound_results(request, features=DEFAULT_FEATURES)
    graph = result['graph']

    results = sounds.models.Sound.objects.bulk_query_id([int(node['id']) for node in graph['nodes']])
    preview_urls_name_tags_by_id = {s.id:(s.get_preview_abs_url()[21:],
                                          s.original_filename,
                                          ' '.join(s.get_sound_tags()),
                                          s.get_absolute_url()) for s in results}

    for node in graph['nodes']:
        node['url'] = preview_urls_name_tags_by_id[int(node['id'])][0]
        node['name'] = preview_urls_name_tags_by_id[int(node['id'])][1]
        node['tags'] = preview_urls_name_tags_by_id[int(node['id'])][2]
        node['sound_page_url'] = preview_urls_name_tags_by_id[int(node['id'])][3]

    return JsonResponse(json.dumps(graph), safe=False)


def search_forum(request):
    search_query = request.GET.get("q", "")
    filter_query = request.GET.get("f", "")
    try:
        current_page = int(request.GET.get("page", 1))
    except ValueError:
        current_page = 1
    current_forum_name_slug = request.GET.get("forum", "").strip()    # for context sensitive search
    if current_forum_name_slug:
        current_forum = get_object_or_404(forum.models.Forum.objects, name_slug=current_forum_name_slug)
    else:
        current_forum = None
    sort = ["thread_created desc"]

    # Parse advanced search options
    advanced_search = request.GET.get("advanced_search", "")
    date_from = request.GET.get("dt_from", "")
    try:
        df_parsed = datetime.datetime.strptime(date_from, "%Y-%m-%d")
        date_from_display = df_parsed.strftime("%d-%m-%Y")
    except ValueError:
        date_from = ""
        date_from_display = "Choose a Date"
    date_to = request.GET.get("dt_to", "")
    try:
        dt_parsed = datetime.datetime.strptime(date_to, "%Y-%m-%d")
        date_to_display = dt_parsed.strftime("%d-%m-%Y")
    except ValueError:
        date_to = ""
        date_to_display = "Choose a Date"

    if search_query.startswith("search in"):
        search_query = ""

    error = False
    error_text = ""
    paginator = None
    num_results = None
    page = None
    results = []
    if search_query.strip() != "" or filter_query:
        # add current forum
        if current_forum:
            filter_query += "forum_name_slug:" + current_forum.name_slug

        # add date range
        if advanced_search == "1" and date_from != "" or date_to != "":
            filter_query = __add_date_range(filter_query, date_from, date_to)

        query = SolrQuery()
        query.set_dismax_query(search_query, query_fields=[("thread_title", 4),
                                                           ("post_body", 3),
                                                           ("thread_author", 3),
                                                           ("post_author", 3),
                                                           ("forum_name", 2)])
        query.set_highlighting_options_default(field_list=["post_body"],
                                               fragment_size=200,
                                               alternate_field="post_body",  # TODO: revise this param
                                               require_field_match=False,
                                               pre="<strong>",
                                               post="</strong>")
        query.set_query_options(start=(current_page - 1) * settings.SOUNDS_PER_PAGE,
                                rows=settings.SOUNDS_PER_PAGE,
                                field_list=["id",
                                            "forum_name",
                                            "forum_name_slug",
                                            "thread_id",
                                            "thread_title",
                                            "thread_author",
                                            "thread_created",
                                            "post_body",
                                            "post_author",
                                            "post_created",
                                            "num_posts"],
                                filter_query=filter_query,
                                sort=sort)

        query.set_group_field("thread_title_grouped")
        query.set_group_options(group_limit=30)

        solr = Solr(settings.SOLR_FORUM_URL)

        try:
            results = SolrResponseInterpreter(solr.select(unicode(query)))
            paginator = SolrResponseInterpreterPaginator(results, settings.SOUNDS_PER_PAGE)
            num_results = paginator.count
            page = paginator.page(current_page)
            error = False
        except SolrException as e:
            logger.warning("search error: query: %s error %s" % (query, e))
            error = True
            error_text = 'There was an error while searching, is your query correct?'
        except Exception as e:
            logger.error("Could probably not connect to Solr - %s" % e)
            error = True
            error_text = 'The search server could not be reached, please try again later.'


    tvars = {
        'advanced_search': advanced_search,
        'current_forum': current_forum,
        'current_page': current_page,
        'date_from': date_from,
        'date_from_display': date_from_display,
        'date_to': date_to,
        'date_to_display': date_to_display,
        'error': error,
        'error_text': error_text,
        'filter_query': filter_query,
        'num_results': num_results,
        'page': page,
        'paginator': paginator,
        'search_query': search_query,
        'sort': sort,
        'results': results,
    }

    return render(request, 'search/search_forum.html', tvars)


def get_pack_tags(pack_obj):
    query = SolrQuery()
    query.set_dismax_query('')
    filter_query = 'username:\"%s\" pack:\"%s\"' % (pack_obj.user.username, pack_obj.name)
    query.set_query_options(field_list=["id"], filter_query=filter_query)
    query.add_facet_fields("tag")
    query.set_facet_options("tag", limit=20, mincount=1)
    try:
        solr = Solr(settings.SOLR_URL)
        results = SolrResponseInterpreter(solr.select(unicode(query)))
    except (SolrException, Exception) as e:
        #  TODO: do something here?
        return False
    return results.facets


def __add_date_range(filter_query, date_from, date_to):
    if filter_query != "":
        filter_query += " "
    filter_query += "thread_created:["
    date_from = date_from + "T00:00:00Z" if date_from != "" else "*"
    date_to = date_to + "T00:00:00Z]" if date_to != "" else "*]"
    return filter_query + date_from + " TO " + date_to<|MERGE_RESOLUTION|>--- conflicted
+++ resolved
@@ -26,21 +26,14 @@
 
 import re
 from django.conf import settings
-<<<<<<< HEAD
-=======
 from django.shortcuts import render, redirect, reverse
->>>>>>> 8882464b
 from django.shortcuts import get_object_or_404
 from django.http import JsonResponse
 
 import sounds
 import forum
-<<<<<<< HEAD
-from utils.frontend_handling import render
-=======
 from utils.search.search_general import search_prepare_sort, search_process_filter, \
     search_prepare_query, perform_solr_query, search_prepare_parameters, split_filter_query
->>>>>>> 8882464b
 from utils.logging_filters import get_client_ip
 from utils.search.solr import Solr, SolrQuery, SolrResponseInterpreter, \
     SolrResponseInterpreterPaginator, SolrException
