--- conflicted
+++ resolved
@@ -45,9 +45,6 @@
     try:
         #core_send_mail(settings.EMAIL_SUBJECT_PREFIX + subject, email_body, email_from, email_to, fail_silently=False)
         emails = tuple(( (settings.EMAIL_SUBJECT_PREFIX + subject, email_body, email_from, [email]) for email in email_to ))
-<<<<<<< HEAD
-        send_mass_mail( emails, fail_silently=False)
-=======
 
         # Replicating send_mass_mail functionality and adding reply-to header if requires
         connection = get_connection(username=None,
@@ -60,17 +57,14 @@
                     for subject, message, sender, recipient in emails]
 
         connection.send_messages(messages)
->>>>>>> 02d5d986
 
         return True
     except:
         return False
 
 
-
 def send_mail_template(subject, template, context, email_from=None, email_to=[], reply_to=None):
     context["settings"] = settings
-<<<<<<< HEAD
     return send_mail(subject, render_to_string(template, context), email_from, email_to)
 
 
@@ -101,7 +95,4 @@
         message.attach_alternative(html, 'text/html')
         messages.append(message)
 
-    return connection.send_messages(messages)
-=======
-    return send_mail(subject, render_to_string(template, context), email_from, email_to, reply_to=reply_to)
->>>>>>> 02d5d986
+    return connection.send_messages(messages)